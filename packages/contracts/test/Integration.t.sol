// SPDX-License-Identifier: MIT
pragma solidity ^0.8.12;

import "forge-std/Test.sol";
import "forge-std/console.sol";
import "@openzeppelin/contracts/utils/Strings.sol";
import {ERC1967Proxy} from "@openzeppelin/contracts/proxy/ERC1967/ERC1967Proxy.sol";
import "@zk-email/contracts/DKIMRegistry.sol";
import "@openzeppelin/contracts/token/ERC20/ERC20.sol";
import "../src/EmailAuth.sol";
import "../src/utils/Verifier.sol";
import "../src/utils/Groth16Verifier.sol";
import "../src/utils/ECDSAOwnedDKIMRegistry.sol";
import "./helpers/SimpleWallet.sol";
import "./helpers/RecoveryController.sol";
import "forge-std/console.sol";
import "../src/utils/ZKSyncCreate2Factory.sol";

contract IntegrationTest is Test {
    using Strings for *;
    using console for *;

    EmailAuth emailAuth;
    Verifier verifier;
    ECDSAOwnedDKIMRegistry dkim;

    RecoveryController recoveryController;
    SimpleWallet simpleWallet;

    address deployer = vm.addr(1);
    address receiver = vm.addr(2);
    address guardian = vm.addr(3);
    address relayer = deployer;

    bytes32 accountSalt;
    string selector = "12345";
    string domainName = "gmail.com";
    bytes32 publicKeyHash =
        0x0ea9c777dc7110e5a9e89b13f0cfc540e3845ba120b2b6dc24024d61488d4788;
    uint256 startTimestamp = 1723443691; // September 11, 2024, 17:34:51 UTC

    function setUp() public {
        vm.createSelectFork("https://mainnet.base.org");

        vm.warp(startTimestamp);

        vm.startPrank(deployer);
        address signer = deployer;

        // Create DKIM registry
        {
            ECDSAOwnedDKIMRegistry ecdsaDkimImpl = new ECDSAOwnedDKIMRegistry();
            ERC1967Proxy ecdsaDkimProxy = new ERC1967Proxy(
                address(ecdsaDkimImpl),
                abi.encodeCall(ecdsaDkimImpl.initialize, (msg.sender, signer))
            );
            dkim = ECDSAOwnedDKIMRegistry(address(ecdsaDkimProxy));
        }
        string memory signedMsg = dkim.computeSignedMsg(
            dkim.SET_PREFIX(),
            selector,
            domainName,
            publicKeyHash
        );
        bytes32 digest = MessageHashUtils.toEthSignedMessageHash(
            bytes(signedMsg)
        );
        (uint8 v, bytes32 r, bytes32 s) = vm.sign(1, digest);
        bytes memory signature = abi.encodePacked(r, s, v);
        dkim.setDKIMPublicKeyHash(
            selector,
            domainName,
            publicKeyHash,
            signature
        );

        // Create Verifier
        {
            Verifier verifierImpl = new Verifier();
            Groth16Verifier groth16Verifier = new Groth16Verifier();
            ERC1967Proxy verifierProxy = new ERC1967Proxy(
                address(verifierImpl),
                abi.encodeCall(
                    verifierImpl.initialize,
                    (msg.sender, address(groth16Verifier))
                )
            );
            verifier = Verifier(address(verifierProxy));
        }

        // Create EmailAuth
        EmailAuth emailAuthImpl = new EmailAuth();
        console.log("emailAuthImpl");
        console.logAddress(address(emailAuthImpl));

        // Create zkSync Factory
        ZKSyncCreate2Factory factoryImpl = new ZKSyncCreate2Factory();
        console.log("factoryImpl");
        console.logAddress(address(factoryImpl));

        // Create RecoveryController as EmailAccountRecovery implementation
        RecoveryController recoveryControllerImpl = new RecoveryController();
        ERC1967Proxy recoveryControllerProxy = new ERC1967Proxy(
            address(recoveryControllerImpl),
            abi.encodeCall(
                recoveryControllerImpl.initialize,
                (
                    signer,
                    address(verifier),
                    address(dkim),
                    address(emailAuthImpl)
                )
            )
        );
        recoveryController = RecoveryController(
            payable(address(recoveryControllerProxy))
        );

        // Create SimpleWallet as EmailAccountRecovery implementation
        SimpleWallet simpleWalletImpl = new SimpleWallet();
        ERC1967Proxy simpleWalletProxy = new ERC1967Proxy(
            address(simpleWalletImpl),
            abi.encodeCall(
                simpleWalletImpl.initialize,
                (signer, address(recoveryController))
            )
        );
        simpleWallet = SimpleWallet(payable(address(simpleWalletProxy)));
        // console.log(
        //     "emailAuthImplementation",
        //     simpleWallet.emailAuthImplementation()
        // );

        vm.stopPrank();
    }

    function testIntegration_Account_Recovery() public {
        console.log("testIntegration_Account_Recovery");

        bytes32 accountCode = 0x1162ebff40918afe5305e68396f0283eb675901d0387f97d21928d423aaa0b54;
        uint templateIdx = 0;

        vm.startPrank(relayer);
        vm.deal(address(relayer), 1 ether);

        console.log("SimpleWallet is at ", address(simpleWallet));
<<<<<<< HEAD
        if (isZksync) {
            assertEq(
                address(simpleWallet),
                0x05A78D3dB903a58B5FA373E07e5044B95B12aec4
            );
        } else {
            assertEq(
                address(simpleWallet),
                0x0C06688e61C06466E2a5C6fE4E15c359260a33f3
            );
        }
=======
        assertEq(
            address(simpleWallet),
            0xeb8E21A363Dce22ff6057dEEF7c074062037F571
        );
>>>>>>> 38d9a4b9
        address simpleWalletOwner = simpleWallet.owner();

        // Verify the email proof for acceptance
        string[] memory inputGenerationInput = new string[](3);
        inputGenerationInput[0] = string.concat(
            vm.projectRoot(),
            "/test/bin/accept.sh"
        );
        inputGenerationInput[1] = string.concat(
            vm.projectRoot(),
            "/test/emails/",
            block.chainid.toString(),
            "/accept.eml"
        );
        inputGenerationInput[2] = uint256(accountCode).toHexString(32);
        vm.ffi(inputGenerationInput);

        string memory publicInputFile = vm.readFile(
            string.concat(
                vm.projectRoot(),
                "/test/build_integration/email_auth_with_body_parsing_with_qp_encoding_public.json"
            )
        );
        string[] memory pubSignals = abi.decode(
            vm.parseJson(publicInputFile),
            (string[])
        );

        EmailProof memory emailProof;
        emailProof.domainName = "gmail.com";
        emailProof.publicKeyHash = bytes32(vm.parseUint(pubSignals[9]));
        emailProof.timestamp = vm.parseUint(pubSignals[11]);
<<<<<<< HEAD
        if (isZksync) {
            emailProof
                .maskedCommand = "Accept guardian request for 0x05A78D3dB903a58B5FA373E07e5044B95B12aec4";
        } else {
            emailProof
                .maskedCommand = "Accept guardian request for 0x0C06688e61C06466E2a5C6fE4E15c359260a33f3";
        }
=======
        emailProof
            .maskedSubject = "Accept guardian request for 0xeb8E21A363Dce22ff6057dEEF7c074062037F571";
>>>>>>> 38d9a4b9
        emailProof.emailNullifier = bytes32(vm.parseUint(pubSignals[10]));
        emailProof.accountSalt = bytes32(vm.parseUint(pubSignals[32]));
        accountSalt = emailProof.accountSalt;
        emailProof.isCodeExist = vm.parseUint(pubSignals[33]) == 1;
        emailProof.proof = proofToBytes(
            string.concat(
                vm.projectRoot(),
                "/test/build_integration/email_auth_with_body_parsing_with_qp_encoding_proof.json"
            )
        );

        console.log("dkim public key hash: ");
        console.logBytes32(bytes32(vm.parseUint(pubSignals[9])));
        console.log("email nullifier: ");
        console.logBytes32(bytes32(vm.parseUint(pubSignals[10])));
        console.log("timestamp: ", vm.parseUint(pubSignals[11]));
        console.log("account salt: ");
        console.logBytes32(bytes32(vm.parseUint(pubSignals[32])));
        console.log("is code exist: ", vm.parseUint(pubSignals[33]));

        // Call Request guardian -> GuardianStatus.REQUESTED
        guardian = recoveryController.computeEmailAuthAddress(
            address(simpleWallet),
            accountSalt
        );
        recoveryController.requestGuardian(guardian);
        require(
            recoveryController.guardians(guardian) ==
                RecoveryController.GuardianStatus.REQUESTED,
            "GuardianStatus should be REQUESTED"
        );

        // Call handleAcceptance -> GuardianStatus.ACCEPTED
        bytes[] memory commandParamsForAcceptance = new bytes[](1);
        commandParamsForAcceptance[0] = abi.encode(address(simpleWallet));
        EmailAuthMsg memory emailAuthMsg = EmailAuthMsg({
            templateId: recoveryController.computeAcceptanceTemplateId(
                templateIdx
            ),
            commandParams: commandParamsForAcceptance,
            skippedCommandPrefix: 0,
            proof: emailProof
        });
        recoveryController.handleAcceptance(emailAuthMsg, templateIdx);
        require(
            recoveryController.guardians(guardian) ==
                RecoveryController.GuardianStatus.ACCEPTED,
            "GuardianStatus should be ACCEPTED"
        );

        // Verify the email proof for recovery
        inputGenerationInput = new string[](3);
        inputGenerationInput[0] = string.concat(
            vm.projectRoot(),
            "/test/bin/recovery.sh"
        );
        inputGenerationInput[1] = string.concat(
            vm.projectRoot(),
            "/test/emails/",
            block.chainid.toString(),
            "/recovery.eml"
        );
        inputGenerationInput[2] = uint256(accountCode).toHexString(32);
        vm.ffi(inputGenerationInput);

        publicInputFile = vm.readFile(
            string.concat(
                vm.projectRoot(),
                "/test/build_integration/email_auth_with_body_parsing_with_qp_encoding_public.json"
            )
        );
        pubSignals = abi.decode(vm.parseJson(publicInputFile), (string[]));

        // EmailProof memory emailProof;
        emailProof.domainName = "gmail.com";
        emailProof.publicKeyHash = bytes32(vm.parseUint(pubSignals[9]));
        emailProof.timestamp = vm.parseUint(pubSignals[11]);

        // 0xa0Ee7A142d267C1f36714E4a8F75612F20a79720 is account 9
<<<<<<< HEAD
        if (isZksync) {
            emailProof
                .maskedCommand = "Set the new signer of 0x05A78D3dB903a58B5FA373E07e5044B95B12aec4 to 0xa0Ee7A142d267C1f36714E4a8F75612F20a79720";
        } else {
            emailProof
                .maskedCommand = "Set the new signer of 0x0C06688e61C06466E2a5C6fE4E15c359260a33f3 to 0xa0Ee7A142d267C1f36714E4a8F75612F20a79720";
        }
=======
        emailProof
            .maskedSubject = "Set the new signer of 0xeb8E21A363Dce22ff6057dEEF7c074062037F571 to 0xa0Ee7A142d267C1f36714E4a8F75612F20a79720";
>>>>>>> 38d9a4b9

        emailProof.emailNullifier = bytes32(vm.parseUint(pubSignals[10]));
        emailProof.accountSalt = bytes32(vm.parseUint(pubSignals[32]));
        require(
            emailProof.accountSalt == accountSalt,
            "accountSalt should be the same"
        );
        emailProof.isCodeExist = vm.parseUint(pubSignals[33]) == 1;
        emailProof.proof = proofToBytes(
            string.concat(
                vm.projectRoot(),
                "/test/build_integration/email_auth_with_body_parsing_with_qp_encoding_proof.json"
            )
        );

        console.log("dkim public key hash: ");
        console.logBytes32(bytes32(vm.parseUint(pubSignals[9])));
        console.log("email nullifier: ");
        console.logBytes32(bytes32(vm.parseUint(pubSignals[10])));
        console.log("timestamp: ", vm.parseUint(pubSignals[11]));
        console.log("account salt: ");
        console.logBytes32(bytes32(vm.parseUint(pubSignals[32])));
        console.log("is code exist: ", vm.parseUint(pubSignals[33]));

        // Call handleRecovery -> isRecovering = true;
        bytes[] memory commandParamsForRecovery = new bytes[](2);
        commandParamsForRecovery[0] = abi.encode(address(simpleWallet));
        commandParamsForRecovery[1] = abi.encode(
            address(0xa0Ee7A142d267C1f36714E4a8F75612F20a79720)
        );
        emailAuthMsg = EmailAuthMsg({
            templateId: recoveryController.computeRecoveryTemplateId(
                templateIdx
            ),
            commandParams: commandParamsForRecovery,
            skippedCommandPrefix: 0,
            proof: emailProof
        });
        recoveryController.handleRecovery(emailAuthMsg, templateIdx);
        require(
            recoveryController.isRecovering(address(simpleWallet)),
            "isRecovering should be set"
        );
        require(
            recoveryController.newSignerCandidateOfAccount(
                address(simpleWallet)
            ) == 0xa0Ee7A142d267C1f36714E4a8F75612F20a79720,
            "newSignerCandidate should be set"
        );
        require(
            recoveryController.currentTimelockOfAccount(address(simpleWallet)) >
                0,
            "timelock should be set"
        );
        require(
            simpleWallet.owner() == simpleWalletOwner,
            "simpleWallet owner should be old one"
        );

        // Call completeRecovery
        // Warp at 3 days + 10 seconds later
        vm.warp(startTimestamp + (3 * 24 * 60 * 60) + 10);
        recoveryController.completeRecovery(
            address(simpleWallet),
            new bytes(0)
        );
        console.log("simpleWallet owner: ", simpleWallet.owner());
        require(
            !recoveryController.isRecovering(address(simpleWallet)),
            "isRecovering should be reset"
        );
        require(
            recoveryController.newSignerCandidateOfAccount(
                address(simpleWallet)
            ) == address(0),
            "newSignerCandidate should be reset"
        );
        require(
            recoveryController.currentTimelockOfAccount(
                address(simpleWallet)
            ) == 0,
            "timelock should be reset"
        );
        require(
            simpleWallet.owner() == 0xa0Ee7A142d267C1f36714E4a8F75612F20a79720,
            "simpleWallet owner should be new one"
        );
        vm.stopPrank();
    }

    function proofToBytes(
        string memory proofPath
    ) internal view returns (bytes memory) {
        string memory proofFile = vm.readFile(proofPath);
        string[] memory pi_a = abi.decode(
            vm.parseJson(proofFile, ".pi_a"),
            (string[])
        );
        uint256[2] memory pA = [vm.parseUint(pi_a[0]), vm.parseUint(pi_a[1])];
        string[][] memory pi_b = abi.decode(
            vm.parseJson(proofFile, ".pi_b"),
            (string[][])
        );
        uint256[2][2] memory pB = [
            [vm.parseUint(pi_b[0][1]), vm.parseUint(pi_b[0][0])],
            [vm.parseUint(pi_b[1][1]), vm.parseUint(pi_b[1][0])]
        ];
        string[] memory pi_c = abi.decode(
            vm.parseJson(proofFile, ".pi_c"),
            (string[])
        );
        uint256[2] memory pC = [vm.parseUint(pi_c[0]), vm.parseUint(pi_c[1])];
        bytes memory proof = abi.encode(pA, pB, pC);
        return proof;
    }
}<|MERGE_RESOLUTION|>--- conflicted
+++ resolved
@@ -144,24 +144,10 @@
         vm.deal(address(relayer), 1 ether);
 
         console.log("SimpleWallet is at ", address(simpleWallet));
-<<<<<<< HEAD
-        if (isZksync) {
-            assertEq(
-                address(simpleWallet),
-                0x05A78D3dB903a58B5FA373E07e5044B95B12aec4
-            );
-        } else {
-            assertEq(
-                address(simpleWallet),
-                0x0C06688e61C06466E2a5C6fE4E15c359260a33f3
-            );
-        }
-=======
         assertEq(
             address(simpleWallet),
             0xeb8E21A363Dce22ff6057dEEF7c074062037F571
         );
->>>>>>> 38d9a4b9
         address simpleWalletOwner = simpleWallet.owner();
 
         // Verify the email proof for acceptance
@@ -194,18 +180,8 @@
         emailProof.domainName = "gmail.com";
         emailProof.publicKeyHash = bytes32(vm.parseUint(pubSignals[9]));
         emailProof.timestamp = vm.parseUint(pubSignals[11]);
-<<<<<<< HEAD
-        if (isZksync) {
-            emailProof
-                .maskedCommand = "Accept guardian request for 0x05A78D3dB903a58B5FA373E07e5044B95B12aec4";
-        } else {
-            emailProof
-                .maskedCommand = "Accept guardian request for 0x0C06688e61C06466E2a5C6fE4E15c359260a33f3";
-        }
-=======
         emailProof
-            .maskedSubject = "Accept guardian request for 0xeb8E21A363Dce22ff6057dEEF7c074062037F571";
->>>>>>> 38d9a4b9
+            .maskedCommand = "Accept guardian request for 0xeb8E21A363Dce22ff6057dEEF7c074062037F571";
         emailProof.emailNullifier = bytes32(vm.parseUint(pubSignals[10]));
         emailProof.accountSalt = bytes32(vm.parseUint(pubSignals[32]));
         accountSalt = emailProof.accountSalt;
@@ -285,18 +261,8 @@
         emailProof.timestamp = vm.parseUint(pubSignals[11]);
 
         // 0xa0Ee7A142d267C1f36714E4a8F75612F20a79720 is account 9
-<<<<<<< HEAD
-        if (isZksync) {
-            emailProof
-                .maskedCommand = "Set the new signer of 0x05A78D3dB903a58B5FA373E07e5044B95B12aec4 to 0xa0Ee7A142d267C1f36714E4a8F75612F20a79720";
-        } else {
-            emailProof
-                .maskedCommand = "Set the new signer of 0x0C06688e61C06466E2a5C6fE4E15c359260a33f3 to 0xa0Ee7A142d267C1f36714E4a8F75612F20a79720";
-        }
-=======
         emailProof
-            .maskedSubject = "Set the new signer of 0xeb8E21A363Dce22ff6057dEEF7c074062037F571 to 0xa0Ee7A142d267C1f36714E4a8F75612F20a79720";
->>>>>>> 38d9a4b9
+            .maskedCommand = "Set the new signer of 0xeb8E21A363Dce22ff6057dEEF7c074062037F571 to 0xa0Ee7A142d267C1f36714E4a8F75612F20a79720";
 
         emailProof.emailNullifier = bytes32(vm.parseUint(pubSignals[10]));
         emailProof.accountSalt = bytes32(vm.parseUint(pubSignals[32]));
