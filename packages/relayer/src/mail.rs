--- conflicted
+++ resolved
@@ -11,7 +11,7 @@
 use uuid::Uuid;
 
 use crate::{
-    abis::{EmailAuthMsg, EmailProof},
+    abis::EmailAuthMsg,
     chain::ChainClient,
     command::get_encoded_command_params,
     dkim::check_and_update_dkim,
@@ -373,19 +373,14 @@
     // Parse the email from the raw content
     let parsed_email = ParsedEmail::new_from_raw_email(&email).await?;
 
-<<<<<<< HEAD
-    // Set up the chain client using the request's chain configuration
-=======
     info!(LOG, "Parsed email: {:?}", parsed_email);
 
->>>>>>> d47a1088
     let chain_client = ChainClient::setup(
         request.clone().email_tx_auth.chain,
         relayer_state.clone().config.chains,
     )
     .await?;
 
-<<<<<<< HEAD
     // Check and update DKIM using the parsed email and chain client
     check_and_update_dkim(
         &parsed_email,
@@ -394,32 +389,13 @@
         relayer_state.clone(),
     )
     .await?;
-=======
-    // check_and_update_dkim(
-    //     &parsed_email,
-    //     request.email_tx_auth.dkim_contract_address,
-    //     chain_client.clone(),
-    //     relayer_state.clone(),
-    // )
-    // .await?;
->>>>>>> d47a1088
 
     // Generate the email authentication message
     let email_auth_msg = get_email_auth_msg(&email, request.clone(), relayer_state.clone()).await?;
-
-<<<<<<< HEAD
-    // Log the action of interacting with the blockchain
-    info!(LOG, "Hitting chain");
-
-    // Call the blockchain with the email authentication message
-    let tx_hash = chain_client
-        .call(request.clone(), email_auth_msg, relayer_state.clone())
-        .await?;
-=======
+    info!(LOG, "Email auth msg: {:?}", email_auth_msg);
     email_auth_msg.save(&relayer_state.db, request.id).await?;
 
     info!(LOG, "Email auth msg saved");
->>>>>>> d47a1088
 
     // Update the request status to finished in the database
     update_request(&relayer_state.db, request.id, RequestStatus::Finished).await?;
