{
  "name": "@zk-email/ether-email-auth-contracts",
  "version": "1.0.0",
  "license": "MIT",
  "scripts": {
    "build": "forge build --skip '*ZKSync*'",
    "zkbuild": "forge build --zksync",
<<<<<<< HEAD
    "test": "forge test --no-match-test \"testIntegration\" --no-match-contract \".*Script.*\"",
    "zktest": "forge test --no-match-test \"testIntegration\" --no-match-contract \".*Script.*\" --zksync --chain 300",
=======
    "test": "forge test --no-match-test \"testIntegration\" --skip '*ZKSync*'",
    "zktest": "forge test --no-match-test \"testIntegration\" --system-mode=true --zksync --gas-limit 1000000000 --chain 300",
>>>>>>> 38d9a4b9
    "lint": "solhint 'src/**/*.sol'"
  },
  "dependencies": {
    "@openzeppelin/contracts": "^5.0.0",
    "@openzeppelin/contracts-upgradeable": "^5.0.0",
    "@zk-email/contracts": "^6.1.5",
    "@matterlabs/zksync-contracts": "^0.6.1",
    "solady": "^0.0.123"
  },
  "devDependencies": {
    "ds-test": "https://github.com/dapphub/ds-test",
    "forge-std": "https://github.com/foundry-rs/forge-std",
    "solhint": "^3.6.1"
  }
}<|MERGE_RESOLUTION|>--- conflicted
+++ resolved
@@ -5,13 +5,8 @@
   "scripts": {
     "build": "forge build --skip '*ZKSync*'",
     "zkbuild": "forge build --zksync",
-<<<<<<< HEAD
-    "test": "forge test --no-match-test \"testIntegration\" --no-match-contract \".*Script.*\"",
-    "zktest": "forge test --no-match-test \"testIntegration\" --no-match-contract \".*Script.*\" --zksync --chain 300",
-=======
-    "test": "forge test --no-match-test \"testIntegration\" --skip '*ZKSync*'",
-    "zktest": "forge test --no-match-test \"testIntegration\" --system-mode=true --zksync --gas-limit 1000000000 --chain 300",
->>>>>>> 38d9a4b9
+    "test": "forge test --no-match-test \"testIntegration\" --no-match-contract \".*Script.*\" --skip '*ZKSync*'",
+    "zktest": "forge test --no-match-test \"testIntegration\" --no-match-contract \".*Script.*\" --system-mode=true --zksync --gas-limit 1000000000 --chain 300",
     "lint": "solhint 'src/**/*.sol'"
   },
   "dependencies": {
