pub use email_account_recovery::*;
/// This module was auto-generated with ethers-rs Abigen.
/// More information at: <https://github.com/gakonst/ethers-rs>
#[allow(
    clippy::enum_variant_names,
    clippy::too_many_arguments,
    clippy::upper_case_acronyms,
    clippy::type_complexity,
    dead_code,
    non_camel_case_types
)]
pub mod email_account_recovery {
    #[allow(deprecated)]
    fn __abi() -> ::ethers::core::abi::Abi {
        ::ethers::core::abi::ethabi::Contract {
            constructor: ::core::option::Option::None,
            functions: ::core::convert::From::from([
                (
                    ::std::borrow::ToOwned::to_owned("acceptanceSubjectTemplates"),
                    ::std::vec![::ethers::core::abi::ethabi::Function {
                        name: ::std::borrow::ToOwned::to_owned("acceptanceSubjectTemplates",),
                        inputs: ::std::vec![],
                        outputs: ::std::vec![::ethers::core::abi::ethabi::Param {
                            name: ::std::string::String::new(),
                            kind: ::ethers::core::abi::ethabi::ParamType::Array(
                                ::std::boxed::Box::new(
                                    ::ethers::core::abi::ethabi::ParamType::Array(
                                        ::std::boxed::Box::new(
                                            ::ethers::core::abi::ethabi::ParamType::String,
                                        ),
                                    ),
                                ),
                            ),
                            internal_type: ::core::option::Option::Some(
                                ::std::borrow::ToOwned::to_owned("string[][]"),
                            ),
                        },],
                        constant: ::core::option::Option::None,
                        state_mutability: ::ethers::core::abi::ethabi::StateMutability::View,
                    },],
                ),
                (
                    ::std::borrow::ToOwned::to_owned("completeRecovery"),
                    ::std::vec![::ethers::core::abi::ethabi::Function {
                        name: ::std::borrow::ToOwned::to_owned("completeRecovery"),
                        inputs: ::std::vec![
                            ::ethers::core::abi::ethabi::Param {
                                name: ::std::borrow::ToOwned::to_owned("account"),
                                kind: ::ethers::core::abi::ethabi::ParamType::Address,
                                internal_type: ::core::option::Option::Some(
                                    ::std::borrow::ToOwned::to_owned("address"),
                                ),
                            },
                            ::ethers::core::abi::ethabi::Param {
                                name: ::std::borrow::ToOwned::to_owned("completeCalldata"),
                                kind: ::ethers::core::abi::ethabi::ParamType::Bytes,
                                internal_type: ::core::option::Option::Some(
                                    ::std::borrow::ToOwned::to_owned("bytes"),
                                ),
                            },
                        ],
                        outputs: ::std::vec![],
                        constant: ::core::option::Option::None,
                        state_mutability: ::ethers::core::abi::ethabi::StateMutability::NonPayable,
                    },],
                ),
                (
                    ::std::borrow::ToOwned::to_owned("computeAcceptanceTemplateId"),
                    ::std::vec![::ethers::core::abi::ethabi::Function {
                        name: ::std::borrow::ToOwned::to_owned("computeAcceptanceTemplateId",),
                        inputs: ::std::vec![::ethers::core::abi::ethabi::Param {
                            name: ::std::borrow::ToOwned::to_owned("templateIdx"),
                            kind: ::ethers::core::abi::ethabi::ParamType::Uint(256usize,),
                            internal_type: ::core::option::Option::Some(
                                ::std::borrow::ToOwned::to_owned("uint256"),
                            ),
                        },],
                        outputs: ::std::vec![::ethers::core::abi::ethabi::Param {
                            name: ::std::string::String::new(),
                            kind: ::ethers::core::abi::ethabi::ParamType::Uint(256usize,),
                            internal_type: ::core::option::Option::Some(
                                ::std::borrow::ToOwned::to_owned("uint256"),
                            ),
                        },],
                        constant: ::core::option::Option::None,
                        state_mutability: ::ethers::core::abi::ethabi::StateMutability::Pure,
                    },],
                ),
                (
                    ::std::borrow::ToOwned::to_owned("computeEmailAuthAddress"),
                    ::std::vec![::ethers::core::abi::ethabi::Function {
                        name: ::std::borrow::ToOwned::to_owned("computeEmailAuthAddress",),
                        inputs: ::std::vec![
                            ::ethers::core::abi::ethabi::Param {
                                name: ::std::borrow::ToOwned::to_owned("recoveredAccount"),
                                kind: ::ethers::core::abi::ethabi::ParamType::Address,
                                internal_type: ::core::option::Option::Some(
                                    ::std::borrow::ToOwned::to_owned("address"),
                                ),
                            },
                            ::ethers::core::abi::ethabi::Param {
                                name: ::std::borrow::ToOwned::to_owned("accountSalt"),
                                kind: ::ethers::core::abi::ethabi::ParamType::FixedBytes(32usize,),
                                internal_type: ::core::option::Option::Some(
                                    ::std::borrow::ToOwned::to_owned("bytes32"),
                                ),
                            },
                        ],
                        outputs: ::std::vec![::ethers::core::abi::ethabi::Param {
                            name: ::std::string::String::new(),
                            kind: ::ethers::core::abi::ethabi::ParamType::Address,
                            internal_type: ::core::option::Option::Some(
                                ::std::borrow::ToOwned::to_owned("address"),
                            ),
                        },],
                        constant: ::core::option::Option::None,
                        state_mutability: ::ethers::core::abi::ethabi::StateMutability::View,
                    },],
                ),
                (
                    ::std::borrow::ToOwned::to_owned("computeRecoveryTemplateId"),
                    ::std::vec![::ethers::core::abi::ethabi::Function {
                        name: ::std::borrow::ToOwned::to_owned("computeRecoveryTemplateId",),
                        inputs: ::std::vec![::ethers::core::abi::ethabi::Param {
                            name: ::std::borrow::ToOwned::to_owned("templateIdx"),
                            kind: ::ethers::core::abi::ethabi::ParamType::Uint(256usize,),
                            internal_type: ::core::option::Option::Some(
                                ::std::borrow::ToOwned::to_owned("uint256"),
                            ),
                        },],
                        outputs: ::std::vec![::ethers::core::abi::ethabi::Param {
                            name: ::std::string::String::new(),
                            kind: ::ethers::core::abi::ethabi::ParamType::Uint(256usize,),
                            internal_type: ::core::option::Option::Some(
                                ::std::borrow::ToOwned::to_owned("uint256"),
                            ),
                        },],
                        constant: ::core::option::Option::None,
                        state_mutability: ::ethers::core::abi::ethabi::StateMutability::Pure,
                    },],
                ),
                (
                    ::std::borrow::ToOwned::to_owned("dkim"),
                    ::std::vec![::ethers::core::abi::ethabi::Function {
                        name: ::std::borrow::ToOwned::to_owned("dkim"),
                        inputs: ::std::vec![],
                        outputs: ::std::vec![::ethers::core::abi::ethabi::Param {
                            name: ::std::string::String::new(),
                            kind: ::ethers::core::abi::ethabi::ParamType::Address,
                            internal_type: ::core::option::Option::Some(
                                ::std::borrow::ToOwned::to_owned("address"),
                            ),
                        },],
                        constant: ::core::option::Option::None,
                        state_mutability: ::ethers::core::abi::ethabi::StateMutability::View,
                    },],
                ),
                (
                    ::std::borrow::ToOwned::to_owned("dkimAddr"),
                    ::std::vec![::ethers::core::abi::ethabi::Function {
                        name: ::std::borrow::ToOwned::to_owned("dkimAddr"),
                        inputs: ::std::vec![],
                        outputs: ::std::vec![::ethers::core::abi::ethabi::Param {
                            name: ::std::string::String::new(),
                            kind: ::ethers::core::abi::ethabi::ParamType::Address,
                            internal_type: ::core::option::Option::Some(
                                ::std::borrow::ToOwned::to_owned("address"),
                            ),
                        },],
                        constant: ::core::option::Option::None,
                        state_mutability: ::ethers::core::abi::ethabi::StateMutability::View,
                    },],
                ),
                (
                    ::std::borrow::ToOwned::to_owned("emailAuthImplementation"),
                    ::std::vec![::ethers::core::abi::ethabi::Function {
                        name: ::std::borrow::ToOwned::to_owned("emailAuthImplementation",),
                        inputs: ::std::vec![],
                        outputs: ::std::vec![::ethers::core::abi::ethabi::Param {
                            name: ::std::string::String::new(),
                            kind: ::ethers::core::abi::ethabi::ParamType::Address,
                            internal_type: ::core::option::Option::Some(
                                ::std::borrow::ToOwned::to_owned("address"),
                            ),
                        },],
                        constant: ::core::option::Option::None,
                        state_mutability: ::ethers::core::abi::ethabi::StateMutability::View,
                    },],
                ),
                (
                    ::std::borrow::ToOwned::to_owned("emailAuthImplementationAddr"),
                    ::std::vec![::ethers::core::abi::ethabi::Function {
                        name: ::std::borrow::ToOwned::to_owned("emailAuthImplementationAddr",),
                        inputs: ::std::vec![],
                        outputs: ::std::vec![::ethers::core::abi::ethabi::Param {
                            name: ::std::string::String::new(),
                            kind: ::ethers::core::abi::ethabi::ParamType::Address,
                            internal_type: ::core::option::Option::Some(
                                ::std::borrow::ToOwned::to_owned("address"),
                            ),
                        },],
                        constant: ::core::option::Option::None,
                        state_mutability: ::ethers::core::abi::ethabi::StateMutability::View,
                    },],
                ),
                (
                    ::std::borrow::ToOwned::to_owned(
                        "extractRecoveredAccountFromAcceptanceSubject",
                    ),
                    ::std::vec![::ethers::core::abi::ethabi::Function {
                        name: ::std::borrow::ToOwned::to_owned(
                            "extractRecoveredAccountFromAcceptanceSubject",
                        ),
                        inputs: ::std::vec![
                            ::ethers::core::abi::ethabi::Param {
                                name: ::std::borrow::ToOwned::to_owned("subjectParams"),
                                kind: ::ethers::core::abi::ethabi::ParamType::Array(
                                    ::std::boxed::Box::new(
                                        ::ethers::core::abi::ethabi::ParamType::Bytes,
                                    ),
                                ),
                                internal_type: ::core::option::Option::Some(
                                    ::std::borrow::ToOwned::to_owned("bytes[]"),
                                ),
                            },
                            ::ethers::core::abi::ethabi::Param {
                                name: ::std::borrow::ToOwned::to_owned("templateIdx"),
                                kind: ::ethers::core::abi::ethabi::ParamType::Uint(256usize,),
                                internal_type: ::core::option::Option::Some(
                                    ::std::borrow::ToOwned::to_owned("uint256"),
                                ),
                            },
                        ],
                        outputs: ::std::vec![::ethers::core::abi::ethabi::Param {
                            name: ::std::string::String::new(),
                            kind: ::ethers::core::abi::ethabi::ParamType::Address,
                            internal_type: ::core::option::Option::Some(
                                ::std::borrow::ToOwned::to_owned("address"),
                            ),
                        },],
                        constant: ::core::option::Option::None,
                        state_mutability: ::ethers::core::abi::ethabi::StateMutability::View,
                    },],
                ),
                (
                    ::std::borrow::ToOwned::to_owned("extractRecoveredAccountFromRecoverySubject"),
                    ::std::vec![::ethers::core::abi::ethabi::Function {
                        name: ::std::borrow::ToOwned::to_owned(
                            "extractRecoveredAccountFromRecoverySubject",
                        ),
                        inputs: ::std::vec![
                            ::ethers::core::abi::ethabi::Param {
                                name: ::std::borrow::ToOwned::to_owned("subjectParams"),
                                kind: ::ethers::core::abi::ethabi::ParamType::Array(
                                    ::std::boxed::Box::new(
                                        ::ethers::core::abi::ethabi::ParamType::Bytes,
                                    ),
                                ),
                                internal_type: ::core::option::Option::Some(
                                    ::std::borrow::ToOwned::to_owned("bytes[]"),
                                ),
                            },
                            ::ethers::core::abi::ethabi::Param {
                                name: ::std::borrow::ToOwned::to_owned("templateIdx"),
                                kind: ::ethers::core::abi::ethabi::ParamType::Uint(256usize,),
                                internal_type: ::core::option::Option::Some(
                                    ::std::borrow::ToOwned::to_owned("uint256"),
                                ),
                            },
                        ],
                        outputs: ::std::vec![::ethers::core::abi::ethabi::Param {
                            name: ::std::string::String::new(),
                            kind: ::ethers::core::abi::ethabi::ParamType::Address,
                            internal_type: ::core::option::Option::Some(
                                ::std::borrow::ToOwned::to_owned("address"),
                            ),
                        },],
                        constant: ::core::option::Option::None,
                        state_mutability: ::ethers::core::abi::ethabi::StateMutability::View,
                    },],
                ),
                (
                    ::std::borrow::ToOwned::to_owned("handleAcceptance"),
                    ::std::vec![::ethers::core::abi::ethabi::Function {
                        name: ::std::borrow::ToOwned::to_owned("handleAcceptance"),
                        inputs: ::std::vec![
                            ::ethers::core::abi::ethabi::Param {
                                name: ::std::borrow::ToOwned::to_owned("emailAuthMsg"),
                                kind: ::ethers::core::abi::ethabi::ParamType::Tuple(::std::vec![
                                    ::ethers::core::abi::ethabi::ParamType::Uint(256usize),
                                    ::ethers::core::abi::ethabi::ParamType::Array(
                                        ::std::boxed::Box::new(
                                            ::ethers::core::abi::ethabi::ParamType::Bytes,
                                        ),
                                    ),
                                    ::ethers::core::abi::ethabi::ParamType::Uint(256usize),
                                    ::ethers::core::abi::ethabi::ParamType::Tuple(::std::vec![
                                        ::ethers::core::abi::ethabi::ParamType::String,
                                        ::ethers::core::abi::ethabi::ParamType::FixedBytes(32usize),
                                        ::ethers::core::abi::ethabi::ParamType::Uint(256usize),
                                        ::ethers::core::abi::ethabi::ParamType::String,
                                        ::ethers::core::abi::ethabi::ParamType::FixedBytes(32usize),
                                        ::ethers::core::abi::ethabi::ParamType::FixedBytes(32usize),
                                        ::ethers::core::abi::ethabi::ParamType::Bool,
                                        ::ethers::core::abi::ethabi::ParamType::Bytes,
                                    ],),
                                ],),
                                internal_type: ::core::option::Option::Some(
                                    ::std::borrow::ToOwned::to_owned("struct EmailAuthMsg"),
                                ),
                            },
                            ::ethers::core::abi::ethabi::Param {
                                name: ::std::borrow::ToOwned::to_owned("templateIdx"),
                                kind: ::ethers::core::abi::ethabi::ParamType::Uint(256usize,),
                                internal_type: ::core::option::Option::Some(
                                    ::std::borrow::ToOwned::to_owned("uint256"),
                                ),
                            },
                        ],
                        outputs: ::std::vec![],
                        constant: ::core::option::Option::None,
                        state_mutability: ::ethers::core::abi::ethabi::StateMutability::NonPayable,
                    },],
                ),
                (
                    ::std::borrow::ToOwned::to_owned("handleRecovery"),
                    ::std::vec![::ethers::core::abi::ethabi::Function {
                        name: ::std::borrow::ToOwned::to_owned("handleRecovery"),
                        inputs: ::std::vec![
                            ::ethers::core::abi::ethabi::Param {
                                name: ::std::borrow::ToOwned::to_owned("emailAuthMsg"),
                                kind: ::ethers::core::abi::ethabi::ParamType::Tuple(::std::vec![
                                    ::ethers::core::abi::ethabi::ParamType::Uint(256usize),
                                    ::ethers::core::abi::ethabi::ParamType::Array(
                                        ::std::boxed::Box::new(
                                            ::ethers::core::abi::ethabi::ParamType::Bytes,
                                        ),
                                    ),
                                    ::ethers::core::abi::ethabi::ParamType::Uint(256usize),
                                    ::ethers::core::abi::ethabi::ParamType::Tuple(::std::vec![
                                        ::ethers::core::abi::ethabi::ParamType::String,
                                        ::ethers::core::abi::ethabi::ParamType::FixedBytes(32usize),
                                        ::ethers::core::abi::ethabi::ParamType::Uint(256usize),
                                        ::ethers::core::abi::ethabi::ParamType::String,
                                        ::ethers::core::abi::ethabi::ParamType::FixedBytes(32usize),
                                        ::ethers::core::abi::ethabi::ParamType::FixedBytes(32usize),
                                        ::ethers::core::abi::ethabi::ParamType::Bool,
                                        ::ethers::core::abi::ethabi::ParamType::Bytes,
                                    ],),
                                ],),
                                internal_type: ::core::option::Option::Some(
                                    ::std::borrow::ToOwned::to_owned("struct EmailAuthMsg"),
                                ),
                            },
                            ::ethers::core::abi::ethabi::Param {
                                name: ::std::borrow::ToOwned::to_owned("templateIdx"),
                                kind: ::ethers::core::abi::ethabi::ParamType::Uint(256usize,),
                                internal_type: ::core::option::Option::Some(
                                    ::std::borrow::ToOwned::to_owned("uint256"),
                                ),
                            },
                        ],
                        outputs: ::std::vec![],
                        constant: ::core::option::Option::None,
                        state_mutability: ::ethers::core::abi::ethabi::StateMutability::NonPayable,
                    },],
                ),
                (
                    ::std::borrow::ToOwned::to_owned("isActivated"),
                    ::std::vec![::ethers::core::abi::ethabi::Function {
                        name: ::std::borrow::ToOwned::to_owned("isActivated"),
                        inputs: ::std::vec![::ethers::core::abi::ethabi::Param {
                            name: ::std::borrow::ToOwned::to_owned("recoveredAccount"),
                            kind: ::ethers::core::abi::ethabi::ParamType::Address,
                            internal_type: ::core::option::Option::Some(
                                ::std::borrow::ToOwned::to_owned("address"),
                            ),
                        },],
                        outputs: ::std::vec![::ethers::core::abi::ethabi::Param {
                            name: ::std::string::String::new(),
                            kind: ::ethers::core::abi::ethabi::ParamType::Bool,
                            internal_type: ::core::option::Option::Some(
                                ::std::borrow::ToOwned::to_owned("bool"),
                            ),
                        },],
                        constant: ::core::option::Option::None,
                        state_mutability: ::ethers::core::abi::ethabi::StateMutability::View,
                    },],
                ),
                (
<<<<<<< HEAD
                    ::std::borrow::ToOwned::to_owned("proxyBytecodeHash"),
                    ::std::vec![::ethers::core::abi::ethabi::Function {
                        name: ::std::borrow::ToOwned::to_owned("proxyBytecodeHash"),
                        inputs: ::std::vec![],
                        outputs: ::std::vec![::ethers::core::abi::ethabi::Param {
                            name: ::std::string::String::new(),
                            kind: ::ethers::core::abi::ethabi::ParamType::FixedBytes(32usize,),
                            internal_type: ::core::option::Option::Some(
                                ::std::borrow::ToOwned::to_owned("bytes32"),
                            ),
                        },],
                        constant: ::core::option::Option::None,
                        state_mutability: ::ethers::core::abi::ethabi::StateMutability::View,
                    },],
                ),
                (
=======
>>>>>>> 885b7a59
                    ::std::borrow::ToOwned::to_owned("recoverySubjectTemplates"),
                    ::std::vec![::ethers::core::abi::ethabi::Function {
                        name: ::std::borrow::ToOwned::to_owned("recoverySubjectTemplates",),
                        inputs: ::std::vec![],
                        outputs: ::std::vec![::ethers::core::abi::ethabi::Param {
                            name: ::std::string::String::new(),
                            kind: ::ethers::core::abi::ethabi::ParamType::Array(
                                ::std::boxed::Box::new(
                                    ::ethers::core::abi::ethabi::ParamType::Array(
                                        ::std::boxed::Box::new(
                                            ::ethers::core::abi::ethabi::ParamType::String,
                                        ),
                                    ),
                                ),
                            ),
                            internal_type: ::core::option::Option::Some(
                                ::std::borrow::ToOwned::to_owned("string[][]"),
                            ),
                        },],
                        constant: ::core::option::Option::None,
                        state_mutability: ::ethers::core::abi::ethabi::StateMutability::View,
                    },],
                ),
                (
                    ::std::borrow::ToOwned::to_owned("verifier"),
                    ::std::vec![::ethers::core::abi::ethabi::Function {
                        name: ::std::borrow::ToOwned::to_owned("verifier"),
                        inputs: ::std::vec![],
                        outputs: ::std::vec![::ethers::core::abi::ethabi::Param {
                            name: ::std::string::String::new(),
                            kind: ::ethers::core::abi::ethabi::ParamType::Address,
                            internal_type: ::core::option::Option::Some(
                                ::std::borrow::ToOwned::to_owned("address"),
                            ),
                        },],
                        constant: ::core::option::Option::None,
                        state_mutability: ::ethers::core::abi::ethabi::StateMutability::View,
                    },],
                ),
                (
                    ::std::borrow::ToOwned::to_owned("verifierAddr"),
                    ::std::vec![::ethers::core::abi::ethabi::Function {
                        name: ::std::borrow::ToOwned::to_owned("verifierAddr"),
                        inputs: ::std::vec![],
                        outputs: ::std::vec![::ethers::core::abi::ethabi::Param {
                            name: ::std::string::String::new(),
                            kind: ::ethers::core::abi::ethabi::ParamType::Address,
                            internal_type: ::core::option::Option::Some(
                                ::std::borrow::ToOwned::to_owned("address"),
                            ),
                        },],
                        constant: ::core::option::Option::None,
                        state_mutability: ::ethers::core::abi::ethabi::StateMutability::View,
                    },],
                ),
            ]),
            events: ::std::collections::BTreeMap::new(),
            errors: ::std::collections::BTreeMap::new(),
            receive: false,
            fallback: false,
        }
    }
    ///The parsed JSON ABI of the contract.
    pub static EMAILACCOUNTRECOVERY_ABI: ::ethers::contract::Lazy<::ethers::core::abi::Abi> =
        ::ethers::contract::Lazy::new(__abi);
    pub struct EmailAccountRecovery<M>(::ethers::contract::Contract<M>);
    impl<M> ::core::clone::Clone for EmailAccountRecovery<M> {
        fn clone(&self) -> Self {
            Self(::core::clone::Clone::clone(&self.0))
        }
    }
    impl<M> ::core::ops::Deref for EmailAccountRecovery<M> {
        type Target = ::ethers::contract::Contract<M>;
        fn deref(&self) -> &Self::Target {
            &self.0
        }
    }
    impl<M> ::core::ops::DerefMut for EmailAccountRecovery<M> {
        fn deref_mut(&mut self) -> &mut Self::Target {
            &mut self.0
        }
    }
    impl<M> ::core::fmt::Debug for EmailAccountRecovery<M> {
        fn fmt(&self, f: &mut ::core::fmt::Formatter<'_>) -> ::core::fmt::Result {
            f.debug_tuple(::core::stringify!(EmailAccountRecovery))
                .field(&self.address())
                .finish()
        }
    }
    impl<M: ::ethers::providers::Middleware> EmailAccountRecovery<M> {
        /// Creates a new contract instance with the specified `ethers` client at
        /// `address`. The contract derefs to a `ethers::Contract` object.
        pub fn new<T: Into<::ethers::core::types::Address>>(
            address: T,
            client: ::std::sync::Arc<M>,
        ) -> Self {
            Self(::ethers::contract::Contract::new(
                address.into(),
                EMAILACCOUNTRECOVERY_ABI.clone(),
                client,
            ))
        }
        ///Calls the contract's `acceptanceSubjectTemplates` (0x5bafadda) function
        pub fn acceptance_subject_templates(
            &self,
        ) -> ::ethers::contract::builders::ContractCall<
            M,
            ::std::vec::Vec<::std::vec::Vec<::std::string::String>>,
        > {
            self.0
                .method_hash([91, 175, 173, 218], ())
                .expect("method not found (this should never happen)")
        }
        ///Calls the contract's `completeRecovery` (0xc18d09cf) function
        pub fn complete_recovery(
            &self,
            account: ::ethers::core::types::Address,
            complete_calldata: ::ethers::core::types::Bytes,
        ) -> ::ethers::contract::builders::ContractCall<M, ()> {
            self.0
                .method_hash([193, 141, 9, 207], (account, complete_calldata))
                .expect("method not found (this should never happen)")
        }
        ///Calls the contract's `computeAcceptanceTemplateId` (0x32ccc2f2) function
        pub fn compute_acceptance_template_id(
            &self,
            template_idx: ::ethers::core::types::U256,
        ) -> ::ethers::contract::builders::ContractCall<M, ::ethers::core::types::U256> {
            self.0
                .method_hash([50, 204, 194, 242], template_idx)
                .expect("method not found (this should never happen)")
        }
        ///Calls the contract's `computeEmailAuthAddress` (0x3a8eab14) function
        pub fn compute_email_auth_address(
            &self,
            recovered_account: ::ethers::core::types::Address,
            account_salt: [u8; 32],
        ) -> ::ethers::contract::builders::ContractCall<M, ::ethers::core::types::Address> {
            self.0
                .method_hash([58, 142, 171, 20], (recovered_account, account_salt))
                .expect("method not found (this should never happen)")
        }
        ///Calls the contract's `computeRecoveryTemplateId` (0x6da99515) function
        pub fn compute_recovery_template_id(
            &self,
            template_idx: ::ethers::core::types::U256,
        ) -> ::ethers::contract::builders::ContractCall<M, ::ethers::core::types::U256> {
            self.0
                .method_hash([109, 169, 149, 21], template_idx)
                .expect("method not found (this should never happen)")
        }
        ///Calls the contract's `dkim` (0x400ad5ce) function
        pub fn dkim(
            &self,
        ) -> ::ethers::contract::builders::ContractCall<M, ::ethers::core::types::Address> {
            self.0
                .method_hash([64, 10, 213, 206], ())
                .expect("method not found (this should never happen)")
        }
        ///Calls the contract's `dkimAddr` (0x73357f85) function
        pub fn dkim_addr(
            &self,
        ) -> ::ethers::contract::builders::ContractCall<M, ::ethers::core::types::Address> {
            self.0
                .method_hash([115, 53, 127, 133], ())
                .expect("method not found (this should never happen)")
        }
        ///Calls the contract's `emailAuthImplementation` (0xb6201692) function
        pub fn email_auth_implementation(
            &self,
        ) -> ::ethers::contract::builders::ContractCall<M, ::ethers::core::types::Address> {
            self.0
                .method_hash([182, 32, 22, 146], ())
                .expect("method not found (this should never happen)")
        }
        ///Calls the contract's `emailAuthImplementationAddr` (0x1098e02e) function
        pub fn email_auth_implementation_addr(
            &self,
        ) -> ::ethers::contract::builders::ContractCall<M, ::ethers::core::types::Address> {
            self.0
                .method_hash([16, 152, 224, 46], ())
                .expect("method not found (this should never happen)")
        }
        ///Calls the contract's `extractRecoveredAccountFromAcceptanceSubject` (0xe81dcaf2) function
        pub fn extract_recovered_account_from_acceptance_subject(
            &self,
            subject_params: ::std::vec::Vec<::ethers::core::types::Bytes>,
            template_idx: ::ethers::core::types::U256,
        ) -> ::ethers::contract::builders::ContractCall<M, ::ethers::core::types::Address> {
            self.0
                .method_hash([232, 29, 202, 242], (subject_params, template_idx))
                .expect("method not found (this should never happen)")
        }
        ///Calls the contract's `extractRecoveredAccountFromRecoverySubject` (0x30e6a5ab) function
        pub fn extract_recovered_account_from_recovery_subject(
            &self,
            subject_params: ::std::vec::Vec<::ethers::core::types::Bytes>,
            template_idx: ::ethers::core::types::U256,
        ) -> ::ethers::contract::builders::ContractCall<M, ::ethers::core::types::Address> {
            self.0
                .method_hash([48, 230, 165, 171], (subject_params, template_idx))
                .expect("method not found (this should never happen)")
        }
        ///Calls the contract's `handleAcceptance` (0x0481af67) function
        pub fn handle_acceptance(
            &self,
            email_auth_msg: EmailAuthMsg,
            template_idx: ::ethers::core::types::U256,
        ) -> ::ethers::contract::builders::ContractCall<M, ()> {
            self.0
                .method_hash([4, 129, 175, 103], (email_auth_msg, template_idx))
                .expect("method not found (this should never happen)")
        }
        ///Calls the contract's `handleRecovery` (0xb68126fa) function
        pub fn handle_recovery(
            &self,
            email_auth_msg: EmailAuthMsg,
            template_idx: ::ethers::core::types::U256,
        ) -> ::ethers::contract::builders::ContractCall<M, ()> {
            self.0
                .method_hash([182, 129, 38, 250], (email_auth_msg, template_idx))
                .expect("method not found (this should never happen)")
        }
        ///Calls the contract's `isActivated` (0xc9faa7c5) function
        pub fn is_activated(
            &self,
            recovered_account: ::ethers::core::types::Address,
        ) -> ::ethers::contract::builders::ContractCall<M, bool> {
            self.0
                .method_hash([201, 250, 167, 197], recovered_account)
                .expect("method not found (this should never happen)")
        }
        ///Calls the contract's `recoverySubjectTemplates` (0x3e91cdcd) function
        pub fn recovery_subject_templates(
            &self,
        ) -> ::ethers::contract::builders::ContractCall<
            M,
            ::std::vec::Vec<::std::vec::Vec<::std::string::String>>,
        > {
            self.0
                .method_hash([62, 145, 205, 205], ())
                .expect("method not found (this should never happen)")
        }
        ///Calls the contract's `verifier` (0x2b7ac3f3) function
        pub fn verifier(
            &self,
        ) -> ::ethers::contract::builders::ContractCall<M, ::ethers::core::types::Address> {
            self.0
                .method_hash([43, 122, 195, 243], ())
                .expect("method not found (this should never happen)")
        }
        ///Calls the contract's `verifierAddr` (0x663ea2e2) function
        pub fn verifier_addr(
            &self,
        ) -> ::ethers::contract::builders::ContractCall<M, ::ethers::core::types::Address> {
            self.0
                .method_hash([102, 62, 162, 226], ())
                .expect("method not found (this should never happen)")
        }
    }
    impl<M: ::ethers::providers::Middleware> From<::ethers::contract::Contract<M>>
        for EmailAccountRecovery<M>
    {
        fn from(contract: ::ethers::contract::Contract<M>) -> Self {
            Self::new(contract.address(), contract.client())
        }
    }
    ///Container type for all input parameters for the `acceptanceSubjectTemplates` function with signature `acceptanceSubjectTemplates()` and selector `0x5bafadda`
    #[derive(
        Clone,
        ::ethers::contract::EthCall,
        ::ethers::contract::EthDisplay,
        Default,
        Debug,
        PartialEq,
        Eq,
        Hash,
    )]
    #[ethcall(
        name = "acceptanceSubjectTemplates",
        abi = "acceptanceSubjectTemplates()"
    )]
    pub struct AcceptanceSubjectTemplatesCall;
    ///Container type for all input parameters for the `completeRecovery` function with signature `completeRecovery(address,bytes)` and selector `0xc18d09cf`
    #[derive(
        Clone,
        ::ethers::contract::EthCall,
        ::ethers::contract::EthDisplay,
        Default,
        Debug,
        PartialEq,
        Eq,
        Hash,
    )]
    #[ethcall(name = "completeRecovery", abi = "completeRecovery(address,bytes)")]
    pub struct CompleteRecoveryCall {
        pub account: ::ethers::core::types::Address,
        pub complete_calldata: ::ethers::core::types::Bytes,
    }
    ///Container type for all input parameters for the `computeAcceptanceTemplateId` function with signature `computeAcceptanceTemplateId(uint256)` and selector `0x32ccc2f2`
    #[derive(
        Clone,
        ::ethers::contract::EthCall,
        ::ethers::contract::EthDisplay,
        Default,
        Debug,
        PartialEq,
        Eq,
        Hash,
    )]
    #[ethcall(
        name = "computeAcceptanceTemplateId",
        abi = "computeAcceptanceTemplateId(uint256)"
    )]
    pub struct ComputeAcceptanceTemplateIdCall {
        pub template_idx: ::ethers::core::types::U256,
    }
    ///Container type for all input parameters for the `computeEmailAuthAddress` function with signature `computeEmailAuthAddress(address,bytes32)` and selector `0x3a8eab14`
    #[derive(
        Clone,
        ::ethers::contract::EthCall,
        ::ethers::contract::EthDisplay,
        Default,
        Debug,
        PartialEq,
        Eq,
        Hash,
    )]
    #[ethcall(
        name = "computeEmailAuthAddress",
        abi = "computeEmailAuthAddress(address,bytes32)"
    )]
    pub struct ComputeEmailAuthAddressCall {
        pub recovered_account: ::ethers::core::types::Address,
        pub account_salt: [u8; 32],
    }
    ///Container type for all input parameters for the `computeRecoveryTemplateId` function with signature `computeRecoveryTemplateId(uint256)` and selector `0x6da99515`
    #[derive(
        Clone,
        ::ethers::contract::EthCall,
        ::ethers::contract::EthDisplay,
        Default,
        Debug,
        PartialEq,
        Eq,
        Hash,
    )]
    #[ethcall(
        name = "computeRecoveryTemplateId",
        abi = "computeRecoveryTemplateId(uint256)"
    )]
    pub struct ComputeRecoveryTemplateIdCall {
        pub template_idx: ::ethers::core::types::U256,
    }
    ///Container type for all input parameters for the `dkim` function with signature `dkim()` and selector `0x400ad5ce`
    #[derive(
        Clone,
        ::ethers::contract::EthCall,
        ::ethers::contract::EthDisplay,
        Default,
        Debug,
        PartialEq,
        Eq,
        Hash,
    )]
    #[ethcall(name = "dkim", abi = "dkim()")]
    pub struct DkimCall;
    ///Container type for all input parameters for the `dkimAddr` function with signature `dkimAddr()` and selector `0x73357f85`
    #[derive(
        Clone,
        ::ethers::contract::EthCall,
        ::ethers::contract::EthDisplay,
        Default,
        Debug,
        PartialEq,
        Eq,
        Hash,
    )]
    #[ethcall(name = "dkimAddr", abi = "dkimAddr()")]
    pub struct DkimAddrCall;
    ///Container type for all input parameters for the `emailAuthImplementation` function with signature `emailAuthImplementation()` and selector `0xb6201692`
    #[derive(
        Clone,
        ::ethers::contract::EthCall,
        ::ethers::contract::EthDisplay,
        Default,
        Debug,
        PartialEq,
        Eq,
        Hash,
    )]
    #[ethcall(name = "emailAuthImplementation", abi = "emailAuthImplementation()")]
    pub struct EmailAuthImplementationCall;
    ///Container type for all input parameters for the `emailAuthImplementationAddr` function with signature `emailAuthImplementationAddr()` and selector `0x1098e02e`
    #[derive(
        Clone,
        ::ethers::contract::EthCall,
        ::ethers::contract::EthDisplay,
        Default,
        Debug,
        PartialEq,
        Eq,
        Hash,
    )]
    #[ethcall(
        name = "emailAuthImplementationAddr",
        abi = "emailAuthImplementationAddr()"
    )]
    pub struct EmailAuthImplementationAddrCall;
    ///Container type for all input parameters for the `extractRecoveredAccountFromAcceptanceSubject` function with signature `extractRecoveredAccountFromAcceptanceSubject(bytes[],uint256)` and selector `0xe81dcaf2`
    #[derive(
        Clone,
        ::ethers::contract::EthCall,
        ::ethers::contract::EthDisplay,
        Default,
        Debug,
        PartialEq,
        Eq,
        Hash,
    )]
    #[ethcall(
        name = "extractRecoveredAccountFromAcceptanceSubject",
        abi = "extractRecoveredAccountFromAcceptanceSubject(bytes[],uint256)"
    )]
    pub struct ExtractRecoveredAccountFromAcceptanceSubjectCall {
        pub subject_params: ::std::vec::Vec<::ethers::core::types::Bytes>,
        pub template_idx: ::ethers::core::types::U256,
    }
    ///Container type for all input parameters for the `extractRecoveredAccountFromRecoverySubject` function with signature `extractRecoveredAccountFromRecoverySubject(bytes[],uint256)` and selector `0x30e6a5ab`
    #[derive(
        Clone,
        ::ethers::contract::EthCall,
        ::ethers::contract::EthDisplay,
        Default,
        Debug,
        PartialEq,
        Eq,
        Hash,
    )]
    #[ethcall(
        name = "extractRecoveredAccountFromRecoverySubject",
        abi = "extractRecoveredAccountFromRecoverySubject(bytes[],uint256)"
    )]
    pub struct ExtractRecoveredAccountFromRecoverySubjectCall {
        pub subject_params: ::std::vec::Vec<::ethers::core::types::Bytes>,
        pub template_idx: ::ethers::core::types::U256,
    }
    ///Container type for all input parameters for the `handleAcceptance` function with signature `handleAcceptance((uint256,bytes[],uint256,(string,bytes32,uint256,string,bytes32,bytes32,bool,bytes)),uint256)` and selector `0x0481af67`
    #[derive(
        Clone,
        ::ethers::contract::EthCall,
        ::ethers::contract::EthDisplay,
        Default,
        Debug,
        PartialEq,
        Eq,
        Hash,
    )]
    #[ethcall(
        name = "handleAcceptance",
        abi = "handleAcceptance((uint256,bytes[],uint256,(string,bytes32,uint256,string,bytes32,bytes32,bool,bytes)),uint256)"
    )]
    pub struct HandleAcceptanceCall {
        pub email_auth_msg: EmailAuthMsg,
        pub template_idx: ::ethers::core::types::U256,
    }
    ///Container type for all input parameters for the `handleRecovery` function with signature `handleRecovery((uint256,bytes[],uint256,(string,bytes32,uint256,string,bytes32,bytes32,bool,bytes)),uint256)` and selector `0xb68126fa`
    #[derive(
        Clone,
        ::ethers::contract::EthCall,
        ::ethers::contract::EthDisplay,
        Default,
        Debug,
        PartialEq,
        Eq,
        Hash,
    )]
    #[ethcall(
        name = "handleRecovery",
        abi = "handleRecovery((uint256,bytes[],uint256,(string,bytes32,uint256,string,bytes32,bytes32,bool,bytes)),uint256)"
    )]
    pub struct HandleRecoveryCall {
        pub email_auth_msg: EmailAuthMsg,
        pub template_idx: ::ethers::core::types::U256,
    }
    ///Container type for all input parameters for the `isActivated` function with signature `isActivated(address)` and selector `0xc9faa7c5`
    #[derive(
        Clone,
        ::ethers::contract::EthCall,
        ::ethers::contract::EthDisplay,
        Default,
        Debug,
        PartialEq,
        Eq,
        Hash,
    )]
    #[ethcall(name = "isActivated", abi = "isActivated(address)")]
    pub struct IsActivatedCall {
        pub recovered_account: ::ethers::core::types::Address,
    }
<<<<<<< HEAD
    ///Container type for all input parameters for the `proxyBytecodeHash` function with signature `proxyBytecodeHash()` and selector `0x85f60f7e`
    #[derive(
        Clone,
        ::ethers::contract::EthCall,
        ::ethers::contract::EthDisplay,
        Default,
        Debug,
        PartialEq,
        Eq,
        Hash,
    )]
    #[ethcall(name = "proxyBytecodeHash", abi = "proxyBytecodeHash()")]
    pub struct ProxyBytecodeHashCall;
=======
>>>>>>> 885b7a59
    ///Container type for all input parameters for the `recoverySubjectTemplates` function with signature `recoverySubjectTemplates()` and selector `0x3e91cdcd`
    #[derive(
        Clone,
        ::ethers::contract::EthCall,
        ::ethers::contract::EthDisplay,
        Default,
        Debug,
        PartialEq,
        Eq,
        Hash,
    )]
    #[ethcall(name = "recoverySubjectTemplates", abi = "recoverySubjectTemplates()")]
    pub struct RecoverySubjectTemplatesCall;
    ///Container type for all input parameters for the `verifier` function with signature `verifier()` and selector `0x2b7ac3f3`
    #[derive(
        Clone,
        ::ethers::contract::EthCall,
        ::ethers::contract::EthDisplay,
        Default,
        Debug,
        PartialEq,
        Eq,
        Hash,
    )]
    #[ethcall(name = "verifier", abi = "verifier()")]
    pub struct VerifierCall;
    ///Container type for all input parameters for the `verifierAddr` function with signature `verifierAddr()` and selector `0x663ea2e2`
    #[derive(
        Clone,
        ::ethers::contract::EthCall,
        ::ethers::contract::EthDisplay,
        Default,
        Debug,
        PartialEq,
        Eq,
        Hash,
    )]
    #[ethcall(name = "verifierAddr", abi = "verifierAddr()")]
    pub struct VerifierAddrCall;
    ///Container type for all of the contract's call
    #[derive(Clone, ::ethers::contract::EthAbiType, Debug, PartialEq, Eq, Hash)]
    pub enum EmailAccountRecoveryCalls {
        AcceptanceSubjectTemplates(AcceptanceSubjectTemplatesCall),
        CompleteRecovery(CompleteRecoveryCall),
        ComputeAcceptanceTemplateId(ComputeAcceptanceTemplateIdCall),
        ComputeEmailAuthAddress(ComputeEmailAuthAddressCall),
        ComputeRecoveryTemplateId(ComputeRecoveryTemplateIdCall),
        Dkim(DkimCall),
        DkimAddr(DkimAddrCall),
        EmailAuthImplementation(EmailAuthImplementationCall),
        EmailAuthImplementationAddr(EmailAuthImplementationAddrCall),
        ExtractRecoveredAccountFromAcceptanceSubject(
            ExtractRecoveredAccountFromAcceptanceSubjectCall,
        ),
        ExtractRecoveredAccountFromRecoverySubject(ExtractRecoveredAccountFromRecoverySubjectCall),
        HandleAcceptance(HandleAcceptanceCall),
        HandleRecovery(HandleRecoveryCall),
        IsActivated(IsActivatedCall),
        RecoverySubjectTemplates(RecoverySubjectTemplatesCall),
        Verifier(VerifierCall),
        VerifierAddr(VerifierAddrCall),
    }
    impl ::ethers::core::abi::AbiDecode for EmailAccountRecoveryCalls {
        fn decode(
            data: impl AsRef<[u8]>,
        ) -> ::core::result::Result<Self, ::ethers::core::abi::AbiError> {
            let data = data.as_ref();
            if let Ok(decoded) =
                <AcceptanceSubjectTemplatesCall as ::ethers::core::abi::AbiDecode>::decode(data)
            {
                return Ok(Self::AcceptanceSubjectTemplates(decoded));
            }
            if let Ok(decoded) =
                <CompleteRecoveryCall as ::ethers::core::abi::AbiDecode>::decode(data)
            {
                return Ok(Self::CompleteRecovery(decoded));
            }
            if let Ok(decoded) =
                <ComputeAcceptanceTemplateIdCall as ::ethers::core::abi::AbiDecode>::decode(data)
            {
                return Ok(Self::ComputeAcceptanceTemplateId(decoded));
            }
            if let Ok(decoded) =
                <ComputeEmailAuthAddressCall as ::ethers::core::abi::AbiDecode>::decode(data)
            {
                return Ok(Self::ComputeEmailAuthAddress(decoded));
            }
            if let Ok(decoded) =
                <ComputeRecoveryTemplateIdCall as ::ethers::core::abi::AbiDecode>::decode(data)
            {
                return Ok(Self::ComputeRecoveryTemplateId(decoded));
            }
            if let Ok(decoded) = <DkimCall as ::ethers::core::abi::AbiDecode>::decode(data) {
                return Ok(Self::Dkim(decoded));
            }
            if let Ok(decoded) = <DkimAddrCall as ::ethers::core::abi::AbiDecode>::decode(data) {
                return Ok(Self::DkimAddr(decoded));
            }
            if let Ok(decoded) =
                <EmailAuthImplementationCall as ::ethers::core::abi::AbiDecode>::decode(data)
            {
                return Ok(Self::EmailAuthImplementation(decoded));
            }
            if let Ok(decoded) =
                <EmailAuthImplementationAddrCall as ::ethers::core::abi::AbiDecode>::decode(data)
            {
                return Ok(Self::EmailAuthImplementationAddr(decoded));
            }
            if let Ok(decoded) = <ExtractRecoveredAccountFromAcceptanceSubjectCall as ::ethers::core::abi::AbiDecode>::decode(
                data,
            ) {
                return Ok(Self::ExtractRecoveredAccountFromAcceptanceSubject(decoded));
            }
            if let Ok(decoded) = <ExtractRecoveredAccountFromRecoverySubjectCall as ::ethers::core::abi::AbiDecode>::decode(
                data,
            ) {
                return Ok(Self::ExtractRecoveredAccountFromRecoverySubject(decoded));
            }
            if let Ok(decoded) =
                <HandleAcceptanceCall as ::ethers::core::abi::AbiDecode>::decode(data)
            {
                return Ok(Self::HandleAcceptance(decoded));
            }
            if let Ok(decoded) =
                <HandleRecoveryCall as ::ethers::core::abi::AbiDecode>::decode(data)
            {
                return Ok(Self::HandleRecovery(decoded));
            }
            if let Ok(decoded) = <IsActivatedCall as ::ethers::core::abi::AbiDecode>::decode(data) {
                return Ok(Self::IsActivated(decoded));
            }
<<<<<<< HEAD
            if let Ok(decoded) =
                <ProxyBytecodeHashCall as ::ethers::core::abi::AbiDecode>::decode(data)
            {
                return Ok(Self::ProxyBytecodeHash(decoded));
            }
            if let Ok(decoded) =
                <RecoverySubjectTemplatesCall as ::ethers::core::abi::AbiDecode>::decode(data)
            {
=======
            if let Ok(decoded) = <RecoverySubjectTemplatesCall as ::ethers::core::abi::AbiDecode>::decode(
                data,
            ) {
>>>>>>> 885b7a59
                return Ok(Self::RecoverySubjectTemplates(decoded));
            }
            if let Ok(decoded) = <VerifierCall as ::ethers::core::abi::AbiDecode>::decode(data) {
                return Ok(Self::Verifier(decoded));
            }
            if let Ok(decoded) = <VerifierAddrCall as ::ethers::core::abi::AbiDecode>::decode(data)
            {
                return Ok(Self::VerifierAddr(decoded));
            }
            Err(::ethers::core::abi::Error::InvalidData.into())
        }
    }
    impl ::ethers::core::abi::AbiEncode for EmailAccountRecoveryCalls {
        fn encode(self) -> Vec<u8> {
            match self {
                Self::AcceptanceSubjectTemplates(element) => {
                    ::ethers::core::abi::AbiEncode::encode(element)
                }
                Self::CompleteRecovery(element) => ::ethers::core::abi::AbiEncode::encode(element),
                Self::ComputeAcceptanceTemplateId(element) => {
                    ::ethers::core::abi::AbiEncode::encode(element)
                }
                Self::ComputeEmailAuthAddress(element) => {
                    ::ethers::core::abi::AbiEncode::encode(element)
                }
                Self::ComputeRecoveryTemplateId(element) => {
                    ::ethers::core::abi::AbiEncode::encode(element)
                }
                Self::Dkim(element) => ::ethers::core::abi::AbiEncode::encode(element),
                Self::DkimAddr(element) => ::ethers::core::abi::AbiEncode::encode(element),
                Self::EmailAuthImplementation(element) => {
                    ::ethers::core::abi::AbiEncode::encode(element)
                }
                Self::EmailAuthImplementationAddr(element) => {
                    ::ethers::core::abi::AbiEncode::encode(element)
                }
                Self::ExtractRecoveredAccountFromAcceptanceSubject(element) => {
                    ::ethers::core::abi::AbiEncode::encode(element)
                }
                Self::ExtractRecoveredAccountFromRecoverySubject(element) => {
                    ::ethers::core::abi::AbiEncode::encode(element)
                }
<<<<<<< HEAD
                Self::HandleAcceptance(element) => ::ethers::core::abi::AbiEncode::encode(element),
                Self::HandleRecovery(element) => ::ethers::core::abi::AbiEncode::encode(element),
                Self::IsActivated(element) => ::ethers::core::abi::AbiEncode::encode(element),
                Self::ProxyBytecodeHash(element) => ::ethers::core::abi::AbiEncode::encode(element),
=======
                Self::HandleAcceptance(element) => {
                    ::ethers::core::abi::AbiEncode::encode(element)
                }
                Self::HandleRecovery(element) => {
                    ::ethers::core::abi::AbiEncode::encode(element)
                }
                Self::IsActivated(element) => {
                    ::ethers::core::abi::AbiEncode::encode(element)
                }
>>>>>>> 885b7a59
                Self::RecoverySubjectTemplates(element) => {
                    ::ethers::core::abi::AbiEncode::encode(element)
                }
                Self::Verifier(element) => ::ethers::core::abi::AbiEncode::encode(element),
                Self::VerifierAddr(element) => ::ethers::core::abi::AbiEncode::encode(element),
            }
        }
    }
    impl ::core::fmt::Display for EmailAccountRecoveryCalls {
        fn fmt(&self, f: &mut ::core::fmt::Formatter<'_>) -> ::core::fmt::Result {
            match self {
                Self::AcceptanceSubjectTemplates(element) => ::core::fmt::Display::fmt(element, f),
                Self::CompleteRecovery(element) => ::core::fmt::Display::fmt(element, f),
                Self::ComputeAcceptanceTemplateId(element) => ::core::fmt::Display::fmt(element, f),
                Self::ComputeEmailAuthAddress(element) => ::core::fmt::Display::fmt(element, f),
                Self::ComputeRecoveryTemplateId(element) => ::core::fmt::Display::fmt(element, f),
                Self::Dkim(element) => ::core::fmt::Display::fmt(element, f),
                Self::DkimAddr(element) => ::core::fmt::Display::fmt(element, f),
                Self::EmailAuthImplementation(element) => ::core::fmt::Display::fmt(element, f),
                Self::EmailAuthImplementationAddr(element) => ::core::fmt::Display::fmt(element, f),
                Self::ExtractRecoveredAccountFromAcceptanceSubject(element) => {
                    ::core::fmt::Display::fmt(element, f)
                }
                Self::ExtractRecoveredAccountFromRecoverySubject(element) => {
                    ::core::fmt::Display::fmt(element, f)
                }
                Self::HandleAcceptance(element) => ::core::fmt::Display::fmt(element, f),
                Self::HandleRecovery(element) => ::core::fmt::Display::fmt(element, f),
                Self::IsActivated(element) => ::core::fmt::Display::fmt(element, f),
<<<<<<< HEAD
                Self::ProxyBytecodeHash(element) => ::core::fmt::Display::fmt(element, f),
                Self::RecoverySubjectTemplates(element) => ::core::fmt::Display::fmt(element, f),
=======
                Self::RecoverySubjectTemplates(element) => {
                    ::core::fmt::Display::fmt(element, f)
                }
>>>>>>> 885b7a59
                Self::Verifier(element) => ::core::fmt::Display::fmt(element, f),
                Self::VerifierAddr(element) => ::core::fmt::Display::fmt(element, f),
            }
        }
    }
    impl ::core::convert::From<AcceptanceSubjectTemplatesCall> for EmailAccountRecoveryCalls {
        fn from(value: AcceptanceSubjectTemplatesCall) -> Self {
            Self::AcceptanceSubjectTemplates(value)
        }
    }
    impl ::core::convert::From<CompleteRecoveryCall> for EmailAccountRecoveryCalls {
        fn from(value: CompleteRecoveryCall) -> Self {
            Self::CompleteRecovery(value)
        }
    }
    impl ::core::convert::From<ComputeAcceptanceTemplateIdCall> for EmailAccountRecoveryCalls {
        fn from(value: ComputeAcceptanceTemplateIdCall) -> Self {
            Self::ComputeAcceptanceTemplateId(value)
        }
    }
    impl ::core::convert::From<ComputeEmailAuthAddressCall> for EmailAccountRecoveryCalls {
        fn from(value: ComputeEmailAuthAddressCall) -> Self {
            Self::ComputeEmailAuthAddress(value)
        }
    }
    impl ::core::convert::From<ComputeRecoveryTemplateIdCall> for EmailAccountRecoveryCalls {
        fn from(value: ComputeRecoveryTemplateIdCall) -> Self {
            Self::ComputeRecoveryTemplateId(value)
        }
    }
    impl ::core::convert::From<DkimCall> for EmailAccountRecoveryCalls {
        fn from(value: DkimCall) -> Self {
            Self::Dkim(value)
        }
    }
    impl ::core::convert::From<DkimAddrCall> for EmailAccountRecoveryCalls {
        fn from(value: DkimAddrCall) -> Self {
            Self::DkimAddr(value)
        }
    }
    impl ::core::convert::From<EmailAuthImplementationCall> for EmailAccountRecoveryCalls {
        fn from(value: EmailAuthImplementationCall) -> Self {
            Self::EmailAuthImplementation(value)
        }
    }
    impl ::core::convert::From<EmailAuthImplementationAddrCall> for EmailAccountRecoveryCalls {
        fn from(value: EmailAuthImplementationAddrCall) -> Self {
            Self::EmailAuthImplementationAddr(value)
        }
    }
    impl ::core::convert::From<ExtractRecoveredAccountFromAcceptanceSubjectCall>
        for EmailAccountRecoveryCalls
    {
        fn from(value: ExtractRecoveredAccountFromAcceptanceSubjectCall) -> Self {
            Self::ExtractRecoveredAccountFromAcceptanceSubject(value)
        }
    }
    impl ::core::convert::From<ExtractRecoveredAccountFromRecoverySubjectCall>
        for EmailAccountRecoveryCalls
    {
        fn from(value: ExtractRecoveredAccountFromRecoverySubjectCall) -> Self {
            Self::ExtractRecoveredAccountFromRecoverySubject(value)
        }
    }
    impl ::core::convert::From<HandleAcceptanceCall> for EmailAccountRecoveryCalls {
        fn from(value: HandleAcceptanceCall) -> Self {
            Self::HandleAcceptance(value)
        }
    }
    impl ::core::convert::From<HandleRecoveryCall> for EmailAccountRecoveryCalls {
        fn from(value: HandleRecoveryCall) -> Self {
            Self::HandleRecovery(value)
        }
    }
    impl ::core::convert::From<IsActivatedCall> for EmailAccountRecoveryCalls {
        fn from(value: IsActivatedCall) -> Self {
            Self::IsActivated(value)
        }
    }
<<<<<<< HEAD
    impl ::core::convert::From<ProxyBytecodeHashCall> for EmailAccountRecoveryCalls {
        fn from(value: ProxyBytecodeHashCall) -> Self {
            Self::ProxyBytecodeHash(value)
        }
    }
    impl ::core::convert::From<RecoverySubjectTemplatesCall> for EmailAccountRecoveryCalls {
=======
    impl ::core::convert::From<RecoverySubjectTemplatesCall>
    for EmailAccountRecoveryCalls {
>>>>>>> 885b7a59
        fn from(value: RecoverySubjectTemplatesCall) -> Self {
            Self::RecoverySubjectTemplates(value)
        }
    }
    impl ::core::convert::From<VerifierCall> for EmailAccountRecoveryCalls {
        fn from(value: VerifierCall) -> Self {
            Self::Verifier(value)
        }
    }
    impl ::core::convert::From<VerifierAddrCall> for EmailAccountRecoveryCalls {
        fn from(value: VerifierAddrCall) -> Self {
            Self::VerifierAddr(value)
        }
    }
    ///Container type for all return fields from the `acceptanceSubjectTemplates` function with signature `acceptanceSubjectTemplates()` and selector `0x5bafadda`
    #[derive(
        Clone,
        ::ethers::contract::EthAbiType,
        ::ethers::contract::EthAbiCodec,
        Default,
        Debug,
        PartialEq,
        Eq,
        Hash,
    )]
    pub struct AcceptanceSubjectTemplatesReturn(
        pub ::std::vec::Vec<::std::vec::Vec<::std::string::String>>,
    );
    ///Container type for all return fields from the `computeAcceptanceTemplateId` function with signature `computeAcceptanceTemplateId(uint256)` and selector `0x32ccc2f2`
    #[derive(
        Clone,
        ::ethers::contract::EthAbiType,
        ::ethers::contract::EthAbiCodec,
        Default,
        Debug,
        PartialEq,
        Eq,
        Hash,
    )]
    pub struct ComputeAcceptanceTemplateIdReturn(pub ::ethers::core::types::U256);
    ///Container type for all return fields from the `computeEmailAuthAddress` function with signature `computeEmailAuthAddress(address,bytes32)` and selector `0x3a8eab14`
    #[derive(
        Clone,
        ::ethers::contract::EthAbiType,
        ::ethers::contract::EthAbiCodec,
        Default,
        Debug,
        PartialEq,
        Eq,
        Hash,
    )]
    pub struct ComputeEmailAuthAddressReturn(pub ::ethers::core::types::Address);
    ///Container type for all return fields from the `computeRecoveryTemplateId` function with signature `computeRecoveryTemplateId(uint256)` and selector `0x6da99515`
    #[derive(
        Clone,
        ::ethers::contract::EthAbiType,
        ::ethers::contract::EthAbiCodec,
        Default,
        Debug,
        PartialEq,
        Eq,
        Hash,
    )]
    pub struct ComputeRecoveryTemplateIdReturn(pub ::ethers::core::types::U256);
    ///Container type for all return fields from the `dkim` function with signature `dkim()` and selector `0x400ad5ce`
    #[derive(
        Clone,
        ::ethers::contract::EthAbiType,
        ::ethers::contract::EthAbiCodec,
        Default,
        Debug,
        PartialEq,
        Eq,
        Hash,
    )]
    pub struct DkimReturn(pub ::ethers::core::types::Address);
    ///Container type for all return fields from the `dkimAddr` function with signature `dkimAddr()` and selector `0x73357f85`
    #[derive(
        Clone,
        ::ethers::contract::EthAbiType,
        ::ethers::contract::EthAbiCodec,
        Default,
        Debug,
        PartialEq,
        Eq,
        Hash,
    )]
    pub struct DkimAddrReturn(pub ::ethers::core::types::Address);
    ///Container type for all return fields from the `emailAuthImplementation` function with signature `emailAuthImplementation()` and selector `0xb6201692`
    #[derive(
        Clone,
        ::ethers::contract::EthAbiType,
        ::ethers::contract::EthAbiCodec,
        Default,
        Debug,
        PartialEq,
        Eq,
        Hash,
    )]
    pub struct EmailAuthImplementationReturn(pub ::ethers::core::types::Address);
    ///Container type for all return fields from the `emailAuthImplementationAddr` function with signature `emailAuthImplementationAddr()` and selector `0x1098e02e`
    #[derive(
        Clone,
        ::ethers::contract::EthAbiType,
        ::ethers::contract::EthAbiCodec,
        Default,
        Debug,
        PartialEq,
        Eq,
        Hash,
    )]
    pub struct EmailAuthImplementationAddrReturn(pub ::ethers::core::types::Address);
    ///Container type for all return fields from the `extractRecoveredAccountFromAcceptanceSubject` function with signature `extractRecoveredAccountFromAcceptanceSubject(bytes[],uint256)` and selector `0xe81dcaf2`
    #[derive(
        Clone,
        ::ethers::contract::EthAbiType,
        ::ethers::contract::EthAbiCodec,
        Default,
        Debug,
        PartialEq,
        Eq,
        Hash,
    )]
    pub struct ExtractRecoveredAccountFromAcceptanceSubjectReturn(
        pub ::ethers::core::types::Address,
    );
    ///Container type for all return fields from the `extractRecoveredAccountFromRecoverySubject` function with signature `extractRecoveredAccountFromRecoverySubject(bytes[],uint256)` and selector `0x30e6a5ab`
    #[derive(
        Clone,
        ::ethers::contract::EthAbiType,
        ::ethers::contract::EthAbiCodec,
        Default,
        Debug,
        PartialEq,
        Eq,
        Hash,
    )]
    pub struct ExtractRecoveredAccountFromRecoverySubjectReturn(pub ::ethers::core::types::Address);
    ///Container type for all return fields from the `isActivated` function with signature `isActivated(address)` and selector `0xc9faa7c5`
    #[derive(
        Clone,
        ::ethers::contract::EthAbiType,
        ::ethers::contract::EthAbiCodec,
        Default,
        Debug,
        PartialEq,
        Eq,
        Hash,
    )]
    pub struct IsActivatedReturn(pub bool);
<<<<<<< HEAD
    ///Container type for all return fields from the `proxyBytecodeHash` function with signature `proxyBytecodeHash()` and selector `0x85f60f7e`
    #[derive(
        Clone,
        ::ethers::contract::EthAbiType,
        ::ethers::contract::EthAbiCodec,
        Default,
        Debug,
        PartialEq,
        Eq,
        Hash,
    )]
    pub struct ProxyBytecodeHashReturn(pub [u8; 32]);
=======
>>>>>>> 885b7a59
    ///Container type for all return fields from the `recoverySubjectTemplates` function with signature `recoverySubjectTemplates()` and selector `0x3e91cdcd`
    #[derive(
        Clone,
        ::ethers::contract::EthAbiType,
        ::ethers::contract::EthAbiCodec,
        Default,
        Debug,
        PartialEq,
        Eq,
        Hash,
    )]
    pub struct RecoverySubjectTemplatesReturn(
        pub ::std::vec::Vec<::std::vec::Vec<::std::string::String>>,
    );
    ///Container type for all return fields from the `verifier` function with signature `verifier()` and selector `0x2b7ac3f3`
    #[derive(
        Clone,
        ::ethers::contract::EthAbiType,
        ::ethers::contract::EthAbiCodec,
        Default,
        Debug,
        PartialEq,
        Eq,
        Hash,
    )]
    pub struct VerifierReturn(pub ::ethers::core::types::Address);
    ///Container type for all return fields from the `verifierAddr` function with signature `verifierAddr()` and selector `0x663ea2e2`
    #[derive(
        Clone,
        ::ethers::contract::EthAbiType,
        ::ethers::contract::EthAbiCodec,
        Default,
        Debug,
        PartialEq,
        Eq,
        Hash,
    )]
    pub struct VerifierAddrReturn(pub ::ethers::core::types::Address);
    ///`EmailAuthMsg(uint256,bytes[],uint256,(string,bytes32,uint256,string,bytes32,bytes32,bool,bytes))`
    #[derive(
        Clone,
        ::ethers::contract::EthAbiType,
        ::ethers::contract::EthAbiCodec,
        Default,
        Debug,
        PartialEq,
        Eq,
        Hash,
    )]
    pub struct EmailAuthMsg {
        pub template_id: ::ethers::core::types::U256,
        pub subject_params: ::std::vec::Vec<::ethers::core::types::Bytes>,
        pub skiped_subject_prefix: ::ethers::core::types::U256,
        pub proof: EmailProof,
    }
    ///`EmailProof(string,bytes32,uint256,string,bytes32,bytes32,bool,bytes)`
    #[derive(
        Clone,
        ::ethers::contract::EthAbiType,
        ::ethers::contract::EthAbiCodec,
        Default,
        Debug,
        PartialEq,
        Eq,
        Hash,
    )]
    pub struct EmailProof {
        pub domain_name: ::std::string::String,
        pub public_key_hash: [u8; 32],
        pub timestamp: ::ethers::core::types::U256,
        pub masked_subject: ::std::string::String,
        pub email_nullifier: [u8; 32],
        pub account_salt: [u8; 32],
        pub is_code_exist: bool,
        pub proof: ::ethers::core::types::Bytes,
    }
}<|MERGE_RESOLUTION|>--- conflicted
+++ resolved
@@ -388,25 +388,6 @@
                     },],
                 ),
                 (
-<<<<<<< HEAD
-                    ::std::borrow::ToOwned::to_owned("proxyBytecodeHash"),
-                    ::std::vec![::ethers::core::abi::ethabi::Function {
-                        name: ::std::borrow::ToOwned::to_owned("proxyBytecodeHash"),
-                        inputs: ::std::vec![],
-                        outputs: ::std::vec![::ethers::core::abi::ethabi::Param {
-                            name: ::std::string::String::new(),
-                            kind: ::ethers::core::abi::ethabi::ParamType::FixedBytes(32usize,),
-                            internal_type: ::core::option::Option::Some(
-                                ::std::borrow::ToOwned::to_owned("bytes32"),
-                            ),
-                        },],
-                        constant: ::core::option::Option::None,
-                        state_mutability: ::ethers::core::abi::ethabi::StateMutability::View,
-                    },],
-                ),
-                (
-=======
->>>>>>> 885b7a59
                     ::std::borrow::ToOwned::to_owned("recoverySubjectTemplates"),
                     ::std::vec![::ethers::core::abi::ethabi::Function {
                         name: ::std::borrow::ToOwned::to_owned("recoverySubjectTemplates",),
@@ -907,22 +888,6 @@
     pub struct IsActivatedCall {
         pub recovered_account: ::ethers::core::types::Address,
     }
-<<<<<<< HEAD
-    ///Container type for all input parameters for the `proxyBytecodeHash` function with signature `proxyBytecodeHash()` and selector `0x85f60f7e`
-    #[derive(
-        Clone,
-        ::ethers::contract::EthCall,
-        ::ethers::contract::EthDisplay,
-        Default,
-        Debug,
-        PartialEq,
-        Eq,
-        Hash,
-    )]
-    #[ethcall(name = "proxyBytecodeHash", abi = "proxyBytecodeHash()")]
-    pub struct ProxyBytecodeHashCall;
-=======
->>>>>>> 885b7a59
     ///Container type for all input parameters for the `recoverySubjectTemplates` function with signature `recoverySubjectTemplates()` and selector `0x3e91cdcd`
     #[derive(
         Clone,
@@ -1054,20 +1019,9 @@
             if let Ok(decoded) = <IsActivatedCall as ::ethers::core::abi::AbiDecode>::decode(data) {
                 return Ok(Self::IsActivated(decoded));
             }
-<<<<<<< HEAD
-            if let Ok(decoded) =
-                <ProxyBytecodeHashCall as ::ethers::core::abi::AbiDecode>::decode(data)
-            {
-                return Ok(Self::ProxyBytecodeHash(decoded));
-            }
             if let Ok(decoded) =
                 <RecoverySubjectTemplatesCall as ::ethers::core::abi::AbiDecode>::decode(data)
             {
-=======
-            if let Ok(decoded) = <RecoverySubjectTemplatesCall as ::ethers::core::abi::AbiDecode>::decode(
-                data,
-            ) {
->>>>>>> 885b7a59
                 return Ok(Self::RecoverySubjectTemplates(decoded));
             }
             if let Ok(decoded) = <VerifierCall as ::ethers::core::abi::AbiDecode>::decode(data) {
@@ -1110,22 +1064,9 @@
                 Self::ExtractRecoveredAccountFromRecoverySubject(element) => {
                     ::ethers::core::abi::AbiEncode::encode(element)
                 }
-<<<<<<< HEAD
                 Self::HandleAcceptance(element) => ::ethers::core::abi::AbiEncode::encode(element),
                 Self::HandleRecovery(element) => ::ethers::core::abi::AbiEncode::encode(element),
                 Self::IsActivated(element) => ::ethers::core::abi::AbiEncode::encode(element),
-                Self::ProxyBytecodeHash(element) => ::ethers::core::abi::AbiEncode::encode(element),
-=======
-                Self::HandleAcceptance(element) => {
-                    ::ethers::core::abi::AbiEncode::encode(element)
-                }
-                Self::HandleRecovery(element) => {
-                    ::ethers::core::abi::AbiEncode::encode(element)
-                }
-                Self::IsActivated(element) => {
-                    ::ethers::core::abi::AbiEncode::encode(element)
-                }
->>>>>>> 885b7a59
                 Self::RecoverySubjectTemplates(element) => {
                     ::ethers::core::abi::AbiEncode::encode(element)
                 }
@@ -1155,14 +1096,7 @@
                 Self::HandleAcceptance(element) => ::core::fmt::Display::fmt(element, f),
                 Self::HandleRecovery(element) => ::core::fmt::Display::fmt(element, f),
                 Self::IsActivated(element) => ::core::fmt::Display::fmt(element, f),
-<<<<<<< HEAD
-                Self::ProxyBytecodeHash(element) => ::core::fmt::Display::fmt(element, f),
                 Self::RecoverySubjectTemplates(element) => ::core::fmt::Display::fmt(element, f),
-=======
-                Self::RecoverySubjectTemplates(element) => {
-                    ::core::fmt::Display::fmt(element, f)
-                }
->>>>>>> 885b7a59
                 Self::Verifier(element) => ::core::fmt::Display::fmt(element, f),
                 Self::VerifierAddr(element) => ::core::fmt::Display::fmt(element, f),
             }
@@ -1242,17 +1176,7 @@
             Self::IsActivated(value)
         }
     }
-<<<<<<< HEAD
-    impl ::core::convert::From<ProxyBytecodeHashCall> for EmailAccountRecoveryCalls {
-        fn from(value: ProxyBytecodeHashCall) -> Self {
-            Self::ProxyBytecodeHash(value)
-        }
-    }
     impl ::core::convert::From<RecoverySubjectTemplatesCall> for EmailAccountRecoveryCalls {
-=======
-    impl ::core::convert::From<RecoverySubjectTemplatesCall>
-    for EmailAccountRecoveryCalls {
->>>>>>> 885b7a59
         fn from(value: RecoverySubjectTemplatesCall) -> Self {
             Self::RecoverySubjectTemplates(value)
         }
@@ -1403,21 +1327,6 @@
         Hash,
     )]
     pub struct IsActivatedReturn(pub bool);
-<<<<<<< HEAD
-    ///Container type for all return fields from the `proxyBytecodeHash` function with signature `proxyBytecodeHash()` and selector `0x85f60f7e`
-    #[derive(
-        Clone,
-        ::ethers::contract::EthAbiType,
-        ::ethers::contract::EthAbiCodec,
-        Default,
-        Debug,
-        PartialEq,
-        Eq,
-        Hash,
-    )]
-    pub struct ProxyBytecodeHashReturn(pub [u8; 32]);
-=======
->>>>>>> 885b7a59
     ///Container type for all return fields from the `recoverySubjectTemplates` function with signature `recoverySubjectTemplates()` and selector `0x3e91cdcd`
     #[derive(
         Clone,
