--- conflicted
+++ resolved
@@ -4,11 +4,7 @@
 
 use halo2curves::ff::Field;
 use poseidon_rs::*;
-<<<<<<< HEAD
-use rand_core::{OsRng, RngCore};
-=======
 use rand_core::RngCore;
->>>>>>> 82641ee6
 use rsa::sha2::{Digest, Sha256};
 pub use zk_regex_apis::padding::pad_string;
 
@@ -26,13 +22,6 @@
         let value = poseidon_bytes(seed)?;
         Ok(Self(value))
     }
-<<<<<<< HEAD
-
-    // pub fn hash(&self) -> Result<Fr, PoseidonError> {
-    //     poseidon_fields(&[self.0])
-    // }
-=======
->>>>>>> 82641ee6
 }
 
 #[derive(Debug, Clone)]
@@ -46,7 +35,7 @@
         let email_addr_len = email_addr.as_bytes().len();
         // let mut padded_bytes = email_addr.as_bytes().to_vec();
         // padded_bytes.append(&mut vec![0; MAX_EMAIL_ADDR_BYTES - email_addr_len]);
-        let padded_bytes = pad_string(email_addr, MAX_EMAIL_ADDR_BYTES);
+        let padded_bytes = pad_string(email_addr, MAX_EMAIL_ADDR_BYTES).to_vec();
         Self {
             padded_bytes,
             email_addr_len,
@@ -162,7 +151,6 @@
         (data.len() * 8) % 512 == 0,
         "Padding did not complete properly!"
     );
-<<<<<<< HEAD
 
     let message_len = data.len();
 
@@ -241,83 +229,48 @@
     let precomputed_sha = partial_sha(precompute_text, sha_cutoff_index);
     Ok((precomputed_sha, body_remaining, body_remaining_length))
 }
-=======
-
-    let message_len = data.len();
-
-    // Pad the data to the specified maximum length with zeros
-    while data.len() < max_sha_bytes {
-        data = merge_u8_arrays(data, int64_to_bytes(0));
-    }
->>>>>>> 82641ee6
-
-    assert!(
-        data.len() == max_sha_bytes,
-        "Padding to max length did not complete properly! Your padded message is {} long but max is {}!",
-        data.len(),
-        max_sha_bytes
-    );
-
-    (data, message_len)
-}
-
-pub fn partial_sha(msg: &[u8], msg_len: usize) -> Vec<u8> {
-    let mut hasher = Sha256::new();
-    // Assuming msg_len is used to specify how much of msg to hash.
-    // This example simply hashes the entire msg for simplicity.
-    hasher.update(&msg[..msg_len]);
-    let result = hasher.finalize();
-    result.to_vec()
-}
-
-pub fn generate_partial_sha(
-    body: Vec<u8>,
-    body_length: usize,
-    selector_string: Option<String>,
-    max_remaining_body_length: usize,
-) -> Result<(Vec<u8>, Vec<u8>, usize), Box<dyn Error>> {
-    let selector_index = 0;
-
-    if let Some(selector_str) = selector_string {
-        let selector = selector_str.as_bytes();
-        // Find selector in body and return the starting index
-        let body_slice = &body[..body_length];
-        let _selector_index = match body_slice
-            .windows(selector.len())
-            .position(|window| window == selector)
-        {
-            Some(index) => index,
-            None => return Err("Selector not found in body".into()),
-        };
-    }
-
-    let sha_cutoff_index = (selector_index / 64) * 64;
-    let precompute_text = &body[..sha_cutoff_index];
-    let mut body_remaining = body[sha_cutoff_index..].to_vec();
-
-    let body_remaining_length = body_length - precompute_text.len();
-
-    if body_remaining_length > max_remaining_body_length {
-        return Err(Box::new(std::io::Error::new(
-            std::io::ErrorKind::Other,
-            format!(
-                "Remaining body {} after the selector is longer than max ({})",
-                body_remaining_length, max_remaining_body_length
-            ),
-        )));
-    }
-
-    if body_remaining.len() % 64 != 0 {
-        return Err(Box::new(std::io::Error::new(
-            std::io::ErrorKind::Other,
-            "Remaining body was not padded correctly with int64s",
-        )));
-    }
-
-    while body_remaining.len() < max_remaining_body_length {
-        body_remaining.push(0);
-    }
-
-    let precomputed_sha = partial_sha(precompute_text, sha_cutoff_index);
-    Ok((precomputed_sha, body_remaining, body_remaining_length))
+
+pub fn email_addr_commit_node(mut cx: FunctionContext) -> JsResult<JsString> {
+    let email_addr = cx.argument::<JsString>(0)?.value(&mut cx);
+    let rand = cx.argument::<JsString>(1)?.value(&mut cx);
+    let rand = hex2field_node(&mut cx, &rand)?;
+    let padded_email_addr = PaddedEmailAddr::from_email_addr(&email_addr);
+    let email_addr_commit = match padded_email_addr.to_commitment(&rand) {
+        Ok(fr) => fr,
+        Err(e) => return cx.throw_error(&format!("EmailAddrCommit failed: {}", e)),
+    };
+    let email_addr_commit_str = field2hex(&email_addr_commit);
+    Ok(cx.string(email_addr_commit_str))
+}
+
+pub fn email_addr_commit_with_signature_node(mut cx: FunctionContext) -> JsResult<JsString> {
+    let email_addr = cx.argument::<JsString>(0)?.value(&mut cx);
+    let signature = cx.argument::<JsString>(1)?.value(&mut cx);
+    let signature = match hex::decode(&signature[2..]) {
+        Ok(bytes) => bytes,
+        Err(e) => return cx.throw_error(&format!("signature is an invalid hex string: {}", e)),
+    };
+    // signature.reverse();
+    let padded_email_addr = PaddedEmailAddr::from_email_addr(&email_addr);
+    let email_addr_commit = match padded_email_addr.to_commitment_with_signature(&signature) {
+        Ok(fr) => fr,
+        Err(e) => return cx.throw_error(&format!("EmailAddrCommit failed: {}", e)),
+    };
+    let email_addr_commit_str = field2hex(&email_addr_commit);
+    Ok(cx.string(email_addr_commit_str))
+}
+
+pub fn extract_rand_from_signature_node(mut cx: FunctionContext) -> JsResult<JsString> {
+    let signature = cx.argument::<JsString>(0)?.value(&mut cx);
+    let signature = match hex::decode(&signature[2..]) {
+        Ok(bytes) => bytes,
+        Err(e) => return cx.throw_error(&format!("signature is an invalid hex string: {}", e)),
+    };
+    // signature.reverse();
+    let rand = match extract_rand_from_signature(&signature) {
+        Ok(fr) => fr,
+        Err(e) => return cx.throw_error(&format!("extract_rand_from_signature failed: {}", e)),
+    };
+    let rand_str = field2hex(&rand);
+    Ok(cx.string(rand_str))
 }