[package]
name = "relayer"
<<<<<<< HEAD
version = "0.1.0"
edition = "2021"

[dependencies]
anyhow = "1.0.89"
axum = "0.7.7"
serde = { version = "1.0.210", features = ["derive"] }
serde_json = "1.0.128"
sqlx = { version = "0.8.2", features = ["postgres", "runtime-tokio", "migrate", "uuid", "time", "chrono"] }
tokio = { version = "1.40.0", features = ["full"] }
tower-http = { version = "0.6.1", features = ["cors"] }
relayer-utils = { git = "https://github.com/zkemail/relayer-utils.git", branch = "main" }
=======
version = "1.0.3"
edition = "2021"

[dependencies]
tower-http = { version = "0.4", git = "https://github.com/tower-rs/tower-http.git", features = [
    "cors",
], rev = "f33c3e038dc85b8d064541e915d501f9c9e6a6b4" }
tokio = { version = "1.0", features = ["full"] }
sled = "0.34.2"
anyhow = "1.0.75"
dotenv = "0.15.0"
oauth2 = "4.3.0"
async-imap = { version = "0.9.1", default-features = false, features = [
    "runtime-tokio",
] }
async-native-tls = { version = "0.5.0", default-features = false, features = [
    "runtime-tokio",
] }
serde = { version = "1.0", features = ["derive"] }
webbrowser = "0.8.11"
serde_json = "1.0.68"
tiny_http = "0.12.0"
lettre = { version = "0.10.4", features = ["tokio1", "tokio1-native-tls"] }
ethers = { version = "2.0.10", features = ["abigen"] }
relayer-utils = { version = "0.4.2", git = "https://github.com/zkemail/relayer-utils.git" }
futures = "0.3.28"
sqlx = { version = "=0.7.3", features = [
    "postgres",
    "runtime-tokio",
    "tls-native-tls",
] }
regex = "1.10.2"
axum = "0.6.20"
rand = "0.8.5"
reqwest = "0.11.22"
num-bigint = { version = "0.4", features = ["rand"] }
num-traits = "0.2.16"
hex = "0.4.3"
chrono = "0.4.38"
ff = { version = "0.13.0", default-features = false, features = ["std"] }
async-trait = "0.1.36"
handlebars = "4.4.0"
graphql_client = { version = "0.13.0", features = ["reqwest"] }
lazy_static = "1.4"
>>>>>>> 984b5919
slog = { version = "2.7.0", features = [
    "max_level_trace",
    "release_max_level_warn",
] }
uuid = { version = "1.10.0", features = ["serde", "v4"] }
chrono = { version = "0.4.38", features = ["serde"] }
ethers = "2.0.14"
reqwest = { version = "0.12.8", features = ["json"] }
handlebars = "6.1.0"
regex = "1.11.0"
ic-agent = { version = "0.37.1", features = ["pem", "reqwest"] }
ic-utils = "0.37.0"
candid = "0.10.10"
lazy_static = "1.5.0"

[build-dependencies]
ethers = "2.0.14"<|MERGE_RESOLUTION|>--- conflicted
+++ resolved
@@ -1,6 +1,5 @@
 [package]
 name = "relayer"
-<<<<<<< HEAD
 version = "0.1.0"
 edition = "2021"
 
@@ -9,56 +8,17 @@
 axum = "0.7.7"
 serde = { version = "1.0.210", features = ["derive"] }
 serde_json = "1.0.128"
-sqlx = { version = "0.8.2", features = ["postgres", "runtime-tokio", "migrate", "uuid", "time", "chrono"] }
+sqlx = { version = "0.8.2", features = [
+    "postgres",
+    "runtime-tokio",
+    "migrate",
+    "uuid",
+    "time",
+    "chrono",
+] }
 tokio = { version = "1.40.0", features = ["full"] }
 tower-http = { version = "0.6.1", features = ["cors"] }
 relayer-utils = { git = "https://github.com/zkemail/relayer-utils.git", branch = "main" }
-=======
-version = "1.0.3"
-edition = "2021"
-
-[dependencies]
-tower-http = { version = "0.4", git = "https://github.com/tower-rs/tower-http.git", features = [
-    "cors",
-], rev = "f33c3e038dc85b8d064541e915d501f9c9e6a6b4" }
-tokio = { version = "1.0", features = ["full"] }
-sled = "0.34.2"
-anyhow = "1.0.75"
-dotenv = "0.15.0"
-oauth2 = "4.3.0"
-async-imap = { version = "0.9.1", default-features = false, features = [
-    "runtime-tokio",
-] }
-async-native-tls = { version = "0.5.0", default-features = false, features = [
-    "runtime-tokio",
-] }
-serde = { version = "1.0", features = ["derive"] }
-webbrowser = "0.8.11"
-serde_json = "1.0.68"
-tiny_http = "0.12.0"
-lettre = { version = "0.10.4", features = ["tokio1", "tokio1-native-tls"] }
-ethers = { version = "2.0.10", features = ["abigen"] }
-relayer-utils = { version = "0.4.2", git = "https://github.com/zkemail/relayer-utils.git" }
-futures = "0.3.28"
-sqlx = { version = "=0.7.3", features = [
-    "postgres",
-    "runtime-tokio",
-    "tls-native-tls",
-] }
-regex = "1.10.2"
-axum = "0.6.20"
-rand = "0.8.5"
-reqwest = "0.11.22"
-num-bigint = { version = "0.4", features = ["rand"] }
-num-traits = "0.2.16"
-hex = "0.4.3"
-chrono = "0.4.38"
-ff = { version = "0.13.0", default-features = false, features = ["std"] }
-async-trait = "0.1.36"
-handlebars = "4.4.0"
-graphql_client = { version = "0.13.0", features = ["reqwest"] }
-lazy_static = "1.4"
->>>>>>> 984b5919
 slog = { version = "2.7.0", features = [
     "max_level_trace",
     "release_max_level_warn",
