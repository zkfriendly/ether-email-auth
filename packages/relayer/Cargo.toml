--- conflicted
+++ resolved
@@ -8,7 +8,6 @@
 axum = "0.7.7"
 serde = { version = "1.0.210", features = ["derive"] }
 serde_json = "1.0.128"
-<<<<<<< HEAD
 sqlx = { version = "0.8.2", features = [
     "postgres",
     "runtime-tokio",
@@ -16,11 +15,9 @@
     "uuid",
     "time",
     "chrono",
+    "bigdecimal",
 ] }
-=======
-sqlx = { version = "0.8.2", features = ["postgres", "runtime-tokio", "migrate", "uuid", "time", "chrono", "bigdecimal"] }
 bigdecimal = "0.3.1"
->>>>>>> d47a1088
 tokio = { version = "1.40.0", features = ["full"] }
 tower-http = { version = "0.6.1", features = ["cors"] }
 relayer-utils = { git = "https://github.com/zkemail/relayer-utils.git", branch = "main" }
