--- conflicted
+++ resolved
@@ -150,8 +150,6 @@
     bytes
         .iter()
         .fold(BigInt::from(0), |acc, &b| (acc << 8) | BigInt::from(b))
-<<<<<<< HEAD
-=======
 }
 
 pub fn fr_to_bytes32(fr: &Fr) -> Result<[u8; 32], hex::FromHexError> {
@@ -192,5 +190,4 @@
     let mut array = [0u8; 32];
     array.copy_from_slice(&bytes);
     Ok(U256::from_big_endian(&array))
->>>>>>> 82641ee6
 }