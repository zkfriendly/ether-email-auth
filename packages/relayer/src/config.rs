--- conflicted
+++ resolved
@@ -17,10 +17,6 @@
     pub chain_id: u32,
     pub private_key: String,
     pub email_account_recovery_version_id: u8,
-<<<<<<< HEAD
-    pub input_files_dir: String,
-=======
->>>>>>> 4e82706f
     pub email_templates: String,
 }
 
@@ -58,11 +54,6 @@
             password: env::var(LOGIN_PASSWORD_KEY).unwrap(),
         };
 
-<<<<<<< HEAD
-        let input_files_dir = env::var(INPUT_FILES_DIR_KEY).unwrap();
-
-=======
->>>>>>> 4e82706f
         Self {
             imap_config,
             smtp_config,
@@ -78,10 +69,6 @@
                 .unwrap()
                 .parse()
                 .unwrap(),
-<<<<<<< HEAD
-            input_files_dir,
-=======
->>>>>>> 4e82706f
             email_templates: env::var(EMAIL_TEMPLATES_PATH_KEY).unwrap(),
         }
     }
