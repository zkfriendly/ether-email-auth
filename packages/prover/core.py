import subprocess
import os
import json

logger = logging.getLogger(__name__)

<<<<<<< HEAD

def gen_email_auth_proof(nonce: str, is_local: bool, input: dict) -> dict:
    circuit_name = "email_auth"
    print("Store input")
    store_input(circuit_name, nonce, input)
    print("Generate proof")
    gen_proof(circuit_name, nonce, is_local)
    print("Load proof")
=======
def gen_email_auth_proof(nonce: str, is_local: bool, input: dict) -> dict:
    circuit_name = "email_auth"
    store_input(circuit_name, nonce, input)
    gen_proof(circuit_name, nonce, is_local)
>>>>>>> 649a019a
    proof = load_proof(circuit_name, nonce)
    pub_signals = load_pub_signals(circuit_name, nonce)
    return {"proof": proof, "pub_signals": pub_signals}


def store_input(circuit_name: str, nonce: str, json_data: dict):
    cur_dir = get_cur_dir()
    build_dir = os.path.join(cur_dir, "build")
    # check if build_dir exists
    if not os.path.exists(build_dir):
        os.makedirs(build_dir)

    json_file_path = os.path.join(
        build_dir, "input_" + circuit_name + "_" + nonce + ".json"
    )
<<<<<<< HEAD
    logger.info(f"Store user input to {json_file_path}")
=======
>>>>>>> 649a019a
    with open(json_file_path, "w") as json_file:
        json_file.write(json_data)


def load_proof(circuit_name: str, nonce: str) -> dict:
    cur_dir = get_cur_dir()
    build_dir = os.path.join(cur_dir, "build")
    json_file_path = os.path.join(
        build_dir, "rapidsnark_proof_" + circuit_name + "_" + nonce + ".json"
    )
<<<<<<< HEAD
    logger.info(f"Loading proof from {json_file_path}")
=======
>>>>>>> 649a019a
    with open(json_file_path, "r") as json_file:
        return json.loads(json_file.read())


def load_pub_signals(circuit_name: str, nonce: str) -> dict:
    cur_dir = get_cur_dir()
    build_dir = os.path.join(cur_dir, "build")
    json_file_path = os.path.join(
        build_dir, "rapidsnark_public_" + circuit_name + "_" + nonce + ".json"
    )
<<<<<<< HEAD
    logger.info(f"Loading public signals from {json_file_path}")
=======
>>>>>>> 649a019a
    with open(json_file_path, "r") as json_file:
        return json.loads(json_file.read())


def gen_proof(circuit_name: str, nonce: str, is_local: bool):
    is_local_int: int = 1 if is_local else 0
    cur_dir = get_cur_dir()
    params_dir = os.path.join(cur_dir, "params")
<<<<<<< HEAD
    logger.info(f"Params dir: {params_dir}")
    build_dir = os.path.join(cur_dir, "build")
    logger.info(f"Build dir: {build_dir}")
=======
    build_dir = os.path.join(cur_dir, "build")
>>>>>>> 649a019a
    result = subprocess.run(
        [
            os.path.join(cur_dir, "circom_proofgen.sh"),
            circuit_name,
            nonce,
            params_dir,
            build_dir,
            str(is_local_int),
        ]
    )
    print(result.stdout)
    print(result.stderr)


def get_cur_dir() -> str:
    return os.path.dirname(os.path.abspath(__file__))<|MERGE_RESOLUTION|>--- conflicted
+++ resolved
@@ -4,7 +4,6 @@
 
 logger = logging.getLogger(__name__)
 
-<<<<<<< HEAD
 
 def gen_email_auth_proof(nonce: str, is_local: bool, input: dict) -> dict:
     circuit_name = "email_auth"
@@ -13,12 +12,6 @@
     print("Generate proof")
     gen_proof(circuit_name, nonce, is_local)
     print("Load proof")
-=======
-def gen_email_auth_proof(nonce: str, is_local: bool, input: dict) -> dict:
-    circuit_name = "email_auth"
-    store_input(circuit_name, nonce, input)
-    gen_proof(circuit_name, nonce, is_local)
->>>>>>> 649a019a
     proof = load_proof(circuit_name, nonce)
     pub_signals = load_pub_signals(circuit_name, nonce)
     return {"proof": proof, "pub_signals": pub_signals}
@@ -34,10 +27,7 @@
     json_file_path = os.path.join(
         build_dir, "input_" + circuit_name + "_" + nonce + ".json"
     )
-<<<<<<< HEAD
     logger.info(f"Store user input to {json_file_path}")
-=======
->>>>>>> 649a019a
     with open(json_file_path, "w") as json_file:
         json_file.write(json_data)
 
@@ -48,10 +38,7 @@
     json_file_path = os.path.join(
         build_dir, "rapidsnark_proof_" + circuit_name + "_" + nonce + ".json"
     )
-<<<<<<< HEAD
     logger.info(f"Loading proof from {json_file_path}")
-=======
->>>>>>> 649a019a
     with open(json_file_path, "r") as json_file:
         return json.loads(json_file.read())
 
@@ -62,10 +49,7 @@
     json_file_path = os.path.join(
         build_dir, "rapidsnark_public_" + circuit_name + "_" + nonce + ".json"
     )
-<<<<<<< HEAD
     logger.info(f"Loading public signals from {json_file_path}")
-=======
->>>>>>> 649a019a
     with open(json_file_path, "r") as json_file:
         return json.loads(json_file.read())
 
@@ -74,13 +58,9 @@
     is_local_int: int = 1 if is_local else 0
     cur_dir = get_cur_dir()
     params_dir = os.path.join(cur_dir, "params")
-<<<<<<< HEAD
     logger.info(f"Params dir: {params_dir}")
     build_dir = os.path.join(cur_dir, "build")
     logger.info(f"Build dir: {build_dir}")
-=======
-    build_dir = os.path.join(cur_dir, "build")
->>>>>>> 649a019a
     result = subprocess.run(
         [
             os.path.join(cur_dir, "circom_proofgen.sh"),
