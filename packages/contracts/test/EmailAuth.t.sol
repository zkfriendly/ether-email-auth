--- conflicted
+++ resolved
@@ -9,11 +9,7 @@
 import "../src/utils/Verifier.sol";
 import "../src/utils/ECDSAOwnedDKIMRegistry.sol";
 import {ERC1967Proxy} from "@openzeppelin/contracts/proxy/ERC1967/ERC1967Proxy.sol";
-<<<<<<< HEAD
-import "./helpers/DeploymentHelper.sol";
-=======
 import "./helpers/StructHelper.sol";
->>>>>>> e7f2f8f2
 import {OwnableUpgradeable} from "@openzeppelin/contracts-upgradeable/access/OwnableUpgradeable.sol";
 
 contract EmailAuthTest is StructHelper {
@@ -214,35 +210,6 @@
         );
     }
 
-<<<<<<< HEAD
-    function buildEmailAuthMsg()
-        internal
-        returns (EmailAuthMsg memory emailAuthMsg)
-    {
-        bytes[] memory subjectParams = new bytes[](2);
-        subjectParams[0] = abi.encode(1 ether);
-        subjectParams[1] = abi.encode(
-            "0x0000000000000000000000000000000000000020"
-        );
-
-        EmailProof memory emailProof = EmailProof({
-            domainName: "gmail.com",
-            publicKeyHash: publicKeyHash,
-            timestamp: 1694989812,
-            maskedSubject: "Send 1 ETH to 0x0000000000000000000000000000000000000020",
-            emailNullifier: emailNullifier,
-            accountSalt: accountSalt,
-            isCodeExist: true,
-            proof: mockProof
-        });
-
-        emailAuthMsg = EmailAuthMsg({
-            templateId: templateId,
-            subjectParams: subjectParams,
-            skipedSubjectPrefix: 0,
-            proof: emailProof
-        });
-=======
     function testAuthEmail() public {
         vm.startPrank(deployer);
         this.testInsertSubjectTemplate();
@@ -262,212 +229,6 @@
             msgHash,
             0x07db5f3c5c23bea55c416ae251bfb8a2128d110aa1738eefa90e7c84e1e0afd5
         );
-        vm.stopPrank();
-
-        assertEq(
-            emailAuth.usedNullifiers(emailAuthMsg.proof.emailNullifier),
-            true
-        );
-        assertEq(emailAuth.lastTimestamp(), emailAuthMsg.proof.timestamp);
-        assertEq(
-            emailAuth.authedHash(emailAuthMsg.proof.emailNullifier),
-            msgHash
-        );
-    }
-
-    function testExpectRevertAuthEmailCallerIsNotTheOwner() public {
-        EmailAuthMsg memory emailAuthMsg = buildEmailAuthMsg();
-
-        assertEq(
-            emailAuth.usedNullifiers(emailAuthMsg.proof.emailNullifier),
-            false
-        );
-        assertEq(emailAuth.lastTimestamp(), 0);
-        assertEq(emailAuth.authedHash(emailAuthMsg.proof.emailNullifier), 0x0);
->>>>>>> e7f2f8f2
-
-        vm.expectRevert(
-            abi.encodeWithSelector(
-                OwnableUpgradeable.OwnableUnauthorizedAccount.selector,
-                address(this)
-            )
-        );
-        emailAuth.authEmail(emailAuthMsg);
-    }
-
-    function testExpectRevertAuthEmailTemplateIdNotExists() public {
-        vm.startPrank(deployer);
-        EmailAuthMsg memory emailAuthMsg = buildEmailAuthMsg();
-        vm.stopPrank();
-
-        assertEq(
-            emailAuth.usedNullifiers(emailAuthMsg.proof.emailNullifier),
-            false
-        );
-        assertEq(emailAuth.lastTimestamp(), 0);
-        assertEq(emailAuth.authedHash(emailAuthMsg.proof.emailNullifier), 0x0);
-
-        vm.startPrank(deployer);
-        vm.expectRevert(bytes("template id not exists"));
-        emailAuth.authEmail(emailAuthMsg);
-        vm.stopPrank();
-    }
-
-    function testExpectRevertAuthEmailInvalidDkimPublicKeyHash() public {
-        vm.startPrank(deployer);
-        this.testInsertSubjectTemplate();
-        EmailAuthMsg memory emailAuthMsg = buildEmailAuthMsg();
-        vm.stopPrank();
-
-        assertEq(
-            emailAuth.usedNullifiers(emailAuthMsg.proof.emailNullifier),
-            false
-        );
-        assertEq(emailAuth.lastTimestamp(), 0);
-        assertEq(emailAuth.authedHash(emailAuthMsg.proof.emailNullifier), 0x0);
-
-        vm.startPrank(deployer);
-        emailAuthMsg.proof.domainName = "invalid.com";
-        vm.expectRevert(bytes("invalid dkim public key hash"));
-        emailAuth.authEmail(emailAuthMsg);
-        vm.stopPrank();
-    }
-
-    function testExpectRevertAuthEmailEmailNullifierAlreadyUsed() public {
-        vm.startPrank(deployer);
-        this.testInsertSubjectTemplate();
-        EmailAuthMsg memory emailAuthMsg = buildEmailAuthMsg();
-        vm.stopPrank();
-
-        assertEq(
-            emailAuth.usedNullifiers(emailAuthMsg.proof.emailNullifier),
-            false
-        );
-        assertEq(emailAuth.lastTimestamp(), 0);
-        assertEq(emailAuth.authedHash(emailAuthMsg.proof.emailNullifier), 0x0);
-
-        vm.startPrank(deployer);
-        emailAuth.authEmail(emailAuthMsg);
-        vm.expectRevert(bytes("email nullifier already used"));
-        emailAuth.authEmail(emailAuthMsg);
-        vm.stopPrank();
-    }
-
-    function testExpectRevertAuthEmailInvalidAccountSalt() public {
-        vm.startPrank(deployer);
-        this.testInsertSubjectTemplate();
-        EmailAuthMsg memory emailAuthMsg = buildEmailAuthMsg();
-        vm.stopPrank();
-
-        assertEq(
-            emailAuth.usedNullifiers(emailAuthMsg.proof.emailNullifier),
-            false
-        );
-        assertEq(emailAuth.lastTimestamp(), 0);
-        assertEq(emailAuth.authedHash(emailAuthMsg.proof.emailNullifier), 0x0);
-
-        vm.startPrank(deployer);
-        emailAuthMsg.proof.accountSalt = bytes32(uint256(1234));
-        vm.expectRevert(bytes("invalid account salt"));
-        emailAuth.authEmail(emailAuthMsg);
-        vm.stopPrank();
-    }
-
-    function testExpectRevertAuthEmailInvalidTimestamp() public {
-        vm.startPrank(deployer);
-        this.testInsertSubjectTemplate();
-        EmailAuthMsg memory emailAuthMsg = buildEmailAuthMsg();
-        bytes32 msgHash = emailAuth.authEmail(emailAuthMsg);
-        vm.stopPrank();
-
-        assertEq(
-            emailAuth.usedNullifiers(emailAuthMsg.proof.emailNullifier),
-            true
-        );
-        assertEq(emailAuth.lastTimestamp(), emailAuthMsg.proof.timestamp);
-        assertEq(
-            emailAuth.authedHash(emailAuthMsg.proof.emailNullifier),
-            msgHash
-        );
-
-        vm.startPrank(deployer);
-        emailAuthMsg.proof.emailNullifier = 0x0;
-        emailAuthMsg.proof.timestamp = 1694989812;
-        vm.expectRevert(bytes("invalid timestamp"));
-        emailAuth.authEmail(emailAuthMsg);
-
-        vm.stopPrank();
-    }
-
-    function testExpectRevertAuthEmailInvalidSubject() public {
-        vm.startPrank(deployer);
-        this.testInsertSubjectTemplate();
-        EmailAuthMsg memory emailAuthMsg = buildEmailAuthMsg();
-        vm.stopPrank();
-
-        assertEq(
-            emailAuth.usedNullifiers(emailAuthMsg.proof.emailNullifier),
-            false
-        );
-        assertEq(emailAuth.lastTimestamp(), 0);
-        assertEq(emailAuth.authedHash(emailAuthMsg.proof.emailNullifier), 0x0);
-
-        vm.startPrank(deployer);
-        emailAuthMsg.subjectParams[0] = abi.encode(2 ether);
-        vm.expectRevert(bytes("invalid subject"));
-        emailAuth.authEmail(emailAuthMsg);
-        vm.stopPrank();
-    }
-
-    function testExpectRevertAuthEmailInvalidEmailProof() public {
-        vm.startPrank(deployer);
-        this.testInsertSubjectTemplate();
-        EmailAuthMsg memory emailAuthMsg = buildEmailAuthMsg();
-        vm.stopPrank();
-
-        assertEq(
-            emailAuth.usedNullifiers(emailAuthMsg.proof.emailNullifier),
-            false
-        );
-        assertEq(emailAuth.lastTimestamp(), 0);
-        assertEq(emailAuth.authedHash(emailAuthMsg.proof.emailNullifier), 0x0);
-
-        vm.startPrank(deployer);
-        vm.mockCall(
-            address(verifier),
-            abi.encodeWithSelector(
-                Verifier.verifyEmailProof.selector,
-                emailAuthMsg.proof
-            ),
-<<<<<<< HEAD
-            abi.encode(true)
-        );
-    }
-
-    function testAuthEmail() public {
-        vm.startPrank(deployer);
-        this.testInsertSubjectTemplate();
-        EmailAuthMsg memory emailAuthMsg = buildEmailAuthMsg();
-        vm.stopPrank();
-
-        assertEq(
-            emailAuth.usedNullifiers(emailAuthMsg.proof.emailNullifier),
-            false
-        );
-        assertEq(emailAuth.lastTimestamp(), 0);
-        assertEq(emailAuth.authedHash(emailAuthMsg.proof.emailNullifier), 0x0);
-
-        vm.startPrank(deployer);
-        bytes32 msgHash = emailAuth.authEmail(emailAuthMsg);
-        assertEq(
-            msgHash,
-            0x97728a843151c01762d4f116e4d630f769faceda03589271805006ab8c512bcb
-=======
-            abi.encode(false)
->>>>>>> e7f2f8f2
-        );
-        vm.expectRevert(bytes("invalid email proof"));
-        emailAuth.authEmail(emailAuthMsg);
         vm.stopPrank();
 
         assertEq(
