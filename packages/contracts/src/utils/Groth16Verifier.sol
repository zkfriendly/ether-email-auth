--- conflicted
+++ resolved
@@ -145,9 +145,8 @@
     uint256 constant IC33x = 11738484603497709502459820489878480711987723990943728339865918189223648597498;
     uint256 constant IC33y = 4876663067150136827802187921986818211983158246723787276826534383019800886864;
     
-<<<<<<< HEAD
-    uint256 constant IC34x = 17200277971154844558795152972305030598825544262989507243870426175345494329533;
-    uint256 constant IC34y = 13245378736717227505280905840466588681621373751130811528368986104264297516492;
+    uint256 constant IC34x = 10388736566666345681097260475847864743327046424517259125467497894377198799740;
+    uint256 constant IC34y = 18058504066267363666256588143336895545386092144245446448007719752461244713629;
 
     // For zksync mainnet TODO: Current addresses are on zkSync sepolia, 
     // Please deploy them before you deploy the Groth16Verifier.
@@ -158,11 +157,6 @@
     address constant ecAddAddrZkSyncSepolia = 0x4cc3aa31951FADa114cBAd54686E2A082Df6C4fa;
     address constant ecMulAddrZkSyncSepolia = 0x2abE798291c05B054475BDEB017161737A6A1b4F;
     address constant ecPairingAddrZkSyncSepolia = 0x9F7D2961D2E522D5B1407dD1e364A520DdC8a77F;    
-=======
-    uint256 constant IC34x = 10388736566666345681097260475847864743327046424517259125467497894377198799740;
-    uint256 constant IC34y = 18058504066267363666256588143336895545386092144245446448007719752461244713629;
-    
->>>>>>> f849de80
  
     // Memory data
     uint16 constant pVk = 0;
@@ -182,16 +176,6 @@
         }
 
         assembly {
-            // switch _zksync
-            //     case 1 { 
-            //         success := staticcall(sub(gas(), 2000), ecMulAddr, mIn, 96, mIn, 64)
-            //     }
-            //     case 2 {
-            //         success := staticcall(sub(gas(), 2000), ecMulAddr, mIn, 96, mIn, 64)
-            //     }
-            //     default { 
-            //         success := staticcall(sub(gas(), 2000), ecMulAddr, mIn, 96, mIn, 64)
-            //     }
 
             function checkField(v) {
                 if iszero(lt(v, q)) {
