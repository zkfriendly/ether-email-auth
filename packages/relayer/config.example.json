--- conflicted
+++ resolved
@@ -1,14 +1,8 @@
 {
   "port": 8000,
-<<<<<<< HEAD
-  "databaseUrl": "postgres://test@localhost:5432/relayer",
-  "smtpUrl": "http://localhost:3000",
-  "proverUrl": "https://zkemail--email-auth-prover-v1-5-4-flask-app.modal.run",
-=======
   "databaseUrl": "postgres://relayer:relayer_password@db:5432/relayer",
   "smtpUrl": "http://smtp_server_1:3000",
-  "proverUrl": "https://zkemail--email-auth-prover-v1-4-0-flask-app.modal.run",
->>>>>>> d47a1088
+  "proverUrl": "https://zkemail--email-auth-prover-v1-5-4-flask-app.modal.run",
   "alchemyApiKey": "",
   "path": {
     "pem": "./.ic.pem",
@@ -24,22 +18,19 @@
       "privateKey": "",
       "rpcUrl": "https://sepolia.base.org",
       "explorerUrl": "https://sepolia.basescan.org",
-      "chainId": 84532,
-      "alchemyName": "base-sepolia"
+      "chainId": 84532
     },
     "sepolia": {
       "privateKey": "",
       "rpcUrl": "https://rpc.sepolia.org",
       "explorerUrl": "https://sepolia.etherscan.io",
-      "chainId": 11155111,
-      "alchemyName": "eth-sepolia"
+      "chainId": 11155111
     },
     "anvil": {
       "privateKey": "0xac0974bec39a17e36ba4a6b4d238ff944bacb478cbed5efcae784d7bf4f2ff80",
       "rpcUrl": "node:8545",
       "explorerUrl": "http://scanner:3001/tx/",
-      "chainId": 1337,
-      "alchemyName": "anvil"
+      "chainId": 1337
     }
   },
   "jsonLogger": false
