--- conflicted
+++ resolved
@@ -138,8 +138,6 @@
         let str = self.canonicalized_header[idxes.0..idxes.1].to_string();
         Ok(str)
     }
-<<<<<<< HEAD
-=======
 }
 
 pub fn parse_email_node(mut cx: FunctionContext) -> JsResult<JsPromise> {
@@ -283,5 +281,4 @@
             "01eb9b204cc24c3baee11accc37d253a9c53e92b1a2cc07763475c135d575b76"
         );
     }
->>>>>>> a6436501
 }