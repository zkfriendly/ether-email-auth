use std::sync::Arc;

use axum::{
    extract::State,
    http::{request, StatusCode},
    response::IntoResponse,
    Json,
};
use regex::Regex;
use relayer_utils::{field_to_hex, ParsedEmail, LOG};
use serde_json::{json, Value};
use slog::{error, info, trace};
use uuid::Uuid;

use crate::{
    command::parse_command_template,
    constants::REQUEST_ID_REGEX,
    mail::{handle_email, handle_email_event, EmailEvent},
    model::{create_request, get_request, update_request, RequestStatus},
    schema::{AccountSaltSchema, EmailTxAuthSchema},
    RelayerState,
};

<<<<<<< HEAD
/// Checks the health of the service and returns a JSON response.
///
/// This asynchronous handler function is used to verify that the service is running successfully.
///
/// # Returns
///
/// A JSON response with a status message indicating the service is operational.
=======
use relayer_utils::calculate_account_salt;

>>>>>>> 743c0085
pub async fn health_checker_handler() -> impl IntoResponse {
    // A constant message to be included in the response
    const MESSAGE: &str = "Hello from ZK Email!";

    // Create a JSON response with a success status and the message
    let json_response = serde_json::json!({
        "status": "success",
        "message": MESSAGE
    });

    // Return the JSON response
    Json(json_response)
}

/// Submits email transaction authentication requests.
///
/// This asynchronous handler function processes the incoming request, creates a new request ID,
/// parses the command, and handles the email event. It returns a JSON response indicating the
/// success or failure of the operation.
///
/// # Arguments
///
/// * `relayer_state` - The state of the relayer, encapsulated in an `Arc` for thread-safe access.
/// * `body` - The JSON body of the request, deserialized into an `EmailTxAuthSchema`.
///
/// # Returns
///
/// A `Result` containing:
/// - `Ok`: A JSON response with a success status, message, and request ID.
/// - `Err`: A tuple with a `StatusCode` and a JSON error message if an error occurs.
pub async fn submit_handler(
    State(relayer_state): State<Arc<RelayerState>>,
    Json(body): Json<EmailTxAuthSchema>,
) -> Result<impl IntoResponse, (StatusCode, Json<Value>)> {
    // Log the received payload
    info!(LOG, "Payload: {:?}", body);

    // Create a new request in the database and obtain a UUID
    let uuid = create_request(&relayer_state.db, &body)
        .await
        .map_err(|e| {
            (
                axum::http::StatusCode::INTERNAL_SERVER_ERROR,
                axum::Json(json!({"error": e.to_string()})),
            )
        })?;

    // Log the created request ID
    info!(LOG, "Request ID created: {}", uuid);

    // Parse the command template with the provided parameters
    let command = parse_command_template(&body.command_template, body.command_params);

    // Log the parsed command
    info!(LOG, "Command: {:?}", command);

    // Determine the account code if it exists in the email
    let account_code = if body.code_exists_in_email {
        let hex_code = field_to_hex(&body.account_code.clone().0);
        Some(hex_code.trim_start_matches("0x").to_string())
    } else {
        None
    };

    // Handle the email event by sending a command email
    handle_email_event(
        EmailEvent::Command {
            request_id: uuid,
            email_address: body.email_address.clone(),
            command,
            account_code,
            subject: format!("[Reply Needed] {}", body.subject.clone()),
            body: body.body.clone(),
        },
        (*relayer_state).clone(),
    )
    .await
    .map_err(|e| {
        // Convert the error to the desired type
        (
            reqwest::StatusCode::INTERNAL_SERVER_ERROR,
            axum::Json(json!({"error": e.to_string()})),
        )
    })?;

    // Create a JSON response indicating success
    let response = json!({
        "status": "success",
        "message": "email sent",
        "id": uuid
    });

    // Return the success response
    return Ok((StatusCode::OK, Json(response)));
}

/// Handles the reception of an email and processes it accordingly.
///
/// This asynchronous handler function extracts the request ID from the email body, updates the request status,
/// parses the email, and sends an acknowledgment. It processes the email and handles any resulting events.
///
/// # Arguments
///
/// * `relayer_state` - The state of the relayer, encapsulated in an `Arc` for thread-safe access.
/// * `body` - The raw email body as a `String`.
///
/// # Returns
///
/// A `Result` containing:
/// - `Ok`: A JSON response with a success status and message.
/// - `Err`: A tuple with a `StatusCode` and a JSON error message if an error occurs.
pub async fn receive_email_handler(
    State(relayer_state): State<Arc<RelayerState>>,
    body: String,
) -> Result<impl IntoResponse, (StatusCode, Json<Value>)> {
    // Define the regex pattern for UUID
    let uuid_regex = Regex::new(REQUEST_ID_REGEX).unwrap();

    // Attempt to find a UUID in the body
    let captures = uuid_regex.captures(&body);

    let request_id = captures
        .and_then(|caps| caps.get(2).map(|m| m.as_str()))
        .ok_or_else(|| {
            (
                reqwest::StatusCode::BAD_REQUEST,
                axum::Json(json!({"error": "Request ID is None"})),
            )
        })
        .and_then(|id| {
            id.parse::<Uuid>().map_err(|_| {
                (
                    reqwest::StatusCode::BAD_REQUEST,
                    axum::Json(json!({"error": "Failed to parse request ID"})),
                )
            })
        })?;

    info!(LOG, "Request ID received: {}", request_id);

    // Update the request status in the database
    update_request(
        &relayer_state.db,
        request_id,
        RequestStatus::EmailResponseReceived,
    )
    .await
    .map_err(|e| {
        // Convert the error to the expected type
        (
            reqwest::StatusCode::INTERNAL_SERVER_ERROR,
            axum::Json(json!({"error": e.to_string()})),
        )
    })?;

    // Log the received body
    info!(LOG, "Received email body: {:?}", body);

    // Parse the email from the raw body
    let parsed_email = ParsedEmail::new_from_raw_email(&body).await.map_err(|e| {
        // Convert the error to the expected type
        (
            reqwest::StatusCode::INTERNAL_SERVER_ERROR,
            axum::Json(json!({"error": e.to_string()})),
        )
    })?;

    // Extract the sender's address
    let from_addr = match parsed_email.get_from_addr() {
        Ok(addr) => addr,
        Err(e) => {
            return Err((
                reqwest::StatusCode::INTERNAL_SERVER_ERROR,
                axum::Json(json!({"error": e.to_string()})),
            ))
        }
    };

    // Extract the original subject of the email
    let original_subject = match parsed_email.get_subject_all() {
        Ok(subject) => subject,
        Err(e) => {
            return Err((
                reqwest::StatusCode::INTERNAL_SERVER_ERROR,
                axum::Json(json!({"error": e.to_string()})),
            ))
        }
    };

    // Send acknowledgment email
    match handle_email_event(
        EmailEvent::Ack {
            email_addr: from_addr.clone(),
            command: parsed_email.get_command(false).unwrap_or_default(),
            original_message_id: parsed_email.get_message_id().ok(),
            original_subject,
        },
        (*relayer_state).clone(),
    )
    .await
    {
        Ok(_) => {
            trace!(LOG, "Ack email event sent");
        }
        Err(e) => {
            error!(LOG, "Error handling email event: {:?}", e);
        }
    }

    // Retrieve the request from the database
    let request = get_request(&relayer_state.db, request_id)
        .await
        .map_err(|e| {
            // Convert the error to the expected type
            (
                reqwest::StatusCode::INTERNAL_SERVER_ERROR,
                axum::Json(json!({"error": e.to_string()})),
            )
        })?;

    // Process the email
    match handle_email(body, request, (*relayer_state).clone()).await {
        Ok(event) => match handle_email_event(event, (*relayer_state).clone()).await {
            Ok(_) => {}
            Err(e) => {
                error!(LOG, "Error handling email event: {:?}", e);
            }
        },
        Err(e) => {
            error!(LOG, "Error handling email: {:?}", e);
            let original_subject = parsed_email
                .get_subject_all()
                .unwrap_or("Unknown Error".to_string());
            match handle_email_event(
                EmailEvent::Error {
                    email_addr: from_addr,
                    error: e.to_string(),
                    original_subject,
                    original_message_id: parsed_email.get_message_id().ok(),
                },
                (*relayer_state).clone(),
            )
            .await
            {
                Ok(_) => {}
                Err(e) => {
                    error!(LOG, "Error handling email event: {:?}", e);
                }
            }
        }
    }

    // Create a JSON response indicating success
    let response = json!({
        "status": "success",
        "message": "email received",
    });

    Ok((StatusCode::OK, Json(response)))
}

/// Retrieves the status of a specific request based on its ID.
///
/// This asynchronous handler function extracts the request ID from the URI, retrieves the request
/// from the database, and returns its status in a JSON response.
///
/// # Arguments
///
/// * `relayer_state` - The state of the relayer, encapsulated in an `Arc` for thread-safe access.
/// * `request` - The parts of the HTTP request, used to extract the request ID from the URI.
///
/// # Returns
///
/// A `Result` containing:
/// - `Ok`: A JSON response with the request status and details.
/// - `Err`: A tuple with a `StatusCode` and a JSON error message if an error occurs.
pub async fn get_status_handler(
    State(relayer_state): State<Arc<RelayerState>>,
    request: request::Parts,
) -> Result<impl IntoResponse, (StatusCode, Json<Value>)> {
    // Extract the request ID from the URI path
    let request_id = request
        .uri
        .path()
        .trim_start_matches("/api/status/")
        .parse::<Uuid>()
        .map_err(|_| {
            (
                reqwest::StatusCode::BAD_REQUEST,
                axum::Json(json!({"error": "Failed to parse request ID"})),
            )
        })?;

    // Retrieve the request from the database using the request ID
    let request = get_request(&relayer_state.db, request_id)
        .await
        .map_err(|e| {
            (
                reqwest::StatusCode::INTERNAL_SERVER_ERROR,
                axum::Json(json!({"error": e.to_string()})),
            )
        })?;

    let email_auth_msg = sqlx::query!(
        "SELECT response FROM email_auth_messages WHERE request_id = $1",
        request_id.to_string()
    )
    .fetch_optional(&relayer_state.db)
    .await
    .map_err(|e| {
        (
            reqwest::StatusCode::INTERNAL_SERVER_ERROR,
            axum::Json(json!({"error": e.to_string()})),
        )
    })?;
    let response = json!({
        "message": "request status",
        "request": request,
        "response": email_auth_msg.map(|msg| msg.response),
    });

    // Return the success response
    Ok((StatusCode::OK, Json(response)))
}

pub async fn account_salt_handler(
    State(relayer_state): State<Arc<RelayerState>>,
    Json(body): Json<AccountSaltSchema>,
) -> Result<impl IntoResponse, (StatusCode, Json<Value>)> {
    // use relayer_utils::get_account_salt
    let account_salt =
        relayer_utils::calculate_account_salt(&body.email_address, &body.account_code);

    let response = json!({
        "emailAddress": body.email_address,
        "accountCode": body.account_code,
        "accountSalt": account_salt,
    });

    Ok((StatusCode::OK, Json(response)))
}<|MERGE_RESOLUTION|>--- conflicted
+++ resolved
@@ -21,7 +21,6 @@
     RelayerState,
 };
 
-<<<<<<< HEAD
 /// Checks the health of the service and returns a JSON response.
 ///
 /// This asynchronous handler function is used to verify that the service is running successfully.
@@ -29,10 +28,6 @@
 /// # Returns
 ///
 /// A JSON response with a status message indicating the service is operational.
-=======
-use relayer_utils::calculate_account_salt;
-
->>>>>>> 743c0085
 pub async fn health_checker_handler() -> impl IntoResponse {
     // A constant message to be included in the response
     const MESSAGE: &str = "Hello from ZK Email!";
@@ -359,7 +354,7 @@
 }
 
 pub async fn account_salt_handler(
-    State(relayer_state): State<Arc<RelayerState>>,
+    State(_): State<Arc<RelayerState>>,
     Json(body): Json<AccountSaltSchema>,
 ) -> Result<impl IntoResponse, (StatusCode, Json<Value>)> {
     // use relayer_utils::get_account_salt
