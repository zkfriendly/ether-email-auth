use std::{collections::HashMap, time::Duration};

use crate::*;
<<<<<<< HEAD
use abi::{Abi, Token, Tokenize};
use abis::{EmailAuthMsg, EmailProof, UserOverridableDKIMRegistry};
=======
use abi::{Token, Tokenize};
use abis::{ECDSAOwnedDKIMRegistry, EmailAuthMsg, EmailProof};
>>>>>>> d47a1088
use anyhow::anyhow;
use config::ChainConfig;
use ethers::prelude::*;
use ethers::signers::Signer;
use ethers::utils::hex;
use rand::Rng;
use slog::error;
use statics::SHARED_MUTEX;
use tokio::time::sleep;

// Number of confirmations required for a transaction to be considered confirmed
const CONFIRMATIONS: usize = 1;

// Type alias for a SignerMiddleware that combines a provider and a local wallet
type SignerM = SignerMiddleware<Provider<Http>, LocalWallet>;

// Custom struct to hold a vector of tokens
struct CustomTokenVec {
    tokens: Vec<Token>,
}

// Implement the Tokenize trait for CustomTokenVec to convert it into a vector of tokens
impl Tokenize for CustomTokenVec {
    fn into_tokens(self) -> Vec<Token> {
        self.tokens
    }
}

/// Represents a client for interacting with the blockchain.
#[derive(Debug, Clone)]
pub struct ChainClient {
    // The client is an Arc (atomic reference counted) pointer to a SignerMiddleware
    pub client: Arc<SignerM>,
}

impl ChainClient {
    /// Sets up a new ChainClient.
    ///
    /// # Returns
    ///
    /// A `Result` containing the new `ChainClient` if successful, or an error if not.
    pub async fn setup(chain: String, chains: HashMap<String, ChainConfig>) -> Result<Self> {
        let chain_config = chains
            .get(&chain)
            .ok_or_else(|| anyhow!("Chain configuration not found"))?;
        let wallet: LocalWallet = chain_config.private_key.parse()?;
        let provider = Provider::<Http>::try_from(chain_config.rpc_url.clone())?;

        // Create a new SignerMiddleware with the provider and wallet
        let client = Arc::new(SignerMiddleware::new(
            provider,
            wallet.with_chain_id(chain_config.chain_id),
        ));

        Ok(Self { client })
    }

    /// Sets the DKIM public key hash.
    ///
    /// # Arguments
    ///
    /// * `selector` - The selector string.
    /// * `domain_name` - The domain name.
    /// * `public_key_hash` - The public key hash as a 32-byte array.
    /// * `signature` - The signature as Bytes.
    /// * `dkim` - The ECDSA Owned DKIM Registry.
    ///
    /// # Returns
    ///
    /// A `Result` containing the transaction hash as a String if successful, or an error if not.
    pub async fn set_dkim_public_key_hash(
        &self,
        domain_name: String,
        public_key_hash: [u8; 32],
        signature: Bytes,
        dkim: UserOverridableDKIMRegistry<SignerM>,
    ) -> Result<String> {
        // Mutex is used to prevent nonce conflicts.
        let mut mutex = SHARED_MUTEX.lock().await;
        *mutex += 1;

        // Call the contract method
        let main_authorizer = dkim.main_authorizer().call().await?;
        let call =
            dkim.set_dkim_public_key_hash(domain_name, public_key_hash, main_authorizer, signature);
        let tx = call.send().await?;

        // Wait for the transaction to be confirmed
        let receipt = tx
            .confirmations(CONFIRMATIONS)
            .await?
            .ok_or(anyhow!("No receipt"))?;

        // Format the transaction hash
        let tx_hash = receipt.transaction_hash;
        let tx_hash = format!("0x{}", hex::encode(tx_hash.as_bytes()));
        Ok(tx_hash)
    }

    /// Checks if a DKIM public key hash is valid.
    ///
    /// # Arguments
    ///
    /// * `domain_name` - The domain name.
    /// * `public_key_hash` - The public key hash as a 32-byte array.
    /// * `dkim` - The ECDSA Owned DKIM Registry.
    ///
    /// # Returns
    ///
    /// A `Result` containing a boolean indicating if the hash is valid.
    pub async fn check_if_dkim_public_key_hash_valid(
        &self,
        domain_name: ::std::string::String,
        public_key_hash: [u8; 32],
        dkim: UserOverridableDKIMRegistry<SignerM>,
    ) -> Result<bool> {
        // Call the contract method to check if the hash is valid
        let main_authorizer = dkim.main_authorizer().call().await?;
        let is_set = dkim
            .dkim_public_key_hashes(domain_name, public_key_hash, main_authorizer)
            .call()
            .await?;
        Ok(is_set)
    }
}

impl EmailAuthMsg {
    /// Converts the `EmailAuthMsg` into a vector of tokens.
    ///
    /// # Returns
    ///
    /// A `Vec<Token>` representing the `EmailAuthMsg` as tokens, which includes:
    /// - `Token::Uint` for the `template_id`.
    /// - `Token::Array` of `Token::Bytes` for each `command_param`.
    /// - `Token::Uint` for the `skipped_command_prefix`.
    /// - `Token::Tuple` for the `proof` converted to tokens.
    pub fn to_tokens(&self) -> Vec<Token> {
        vec![
            Token::Uint(self.template_id),
            Token::Array(
                self.command_params
                    .iter()
                    .map(|param| Token::Bytes(param.clone().to_vec()))
                    .collect(),
            ),
            Token::Uint(self.skipped_command_prefix),
            Token::Tuple(self.proof.to_tokens()),
        ]
    }
}

impl EmailProof {
    /// Converts the `EmailProof` into a vector of tokens.
    ///
    /// # Returns
    ///
    /// A `Vec<Token>` representing the `EmailProof` as tokens, which includes:
    /// - `Token::String` for the `domain_name`.
    /// - `Token::FixedBytes` for the `public_key_hash`.
    /// - `Token::Uint` for the `timestamp`.
    /// - `Token::String` for the `masked_command`.
    /// - `Token::FixedBytes` for the `email_nullifier`.
    /// - `Token::FixedBytes` for the `account_salt`.
    /// - `Token::Bool` for the `is_code_exist`.
    /// - `Token::Bytes` for the `proof`.
    pub fn to_tokens(&self) -> Vec<Token> {
        vec![
            Token::String(self.domain_name.clone()),
            Token::FixedBytes(self.public_key_hash.to_vec()),
            Token::Uint(self.timestamp),
            Token::String(self.masked_command.clone()),
            Token::FixedBytes(self.email_nullifier.to_vec()),
            Token::FixedBytes(self.account_salt.to_vec()),
            Token::Bool(self.is_code_exist),
            Token::Bytes(self.proof.clone().to_vec()),
        ]
    }
}

/// Attempts to send a POST request to a given URL with a JSON body, retrying on failure.
///
/// This function will retry the request up to `max_attempts` times, with an exponential backoff
/// and jitter between attempts.
///
/// # Arguments
///
/// * `http_client` - A reference to the `reqwest::Client` used to send the request.
/// * `url` - The URL to which the POST request is sent.
/// * `json_body` - The JSON body to include in the POST request.
/// * `max_attempts` - The maximum number of retry attempts.
/// * `max_backoff` - The maximum backoff time in milliseconds.
///
/// # Returns
///
/// A `Result` containing the `reqwest::Response` if successful, or an error if all attempts fail.
async fn simulate_with_retry(
    http_client: &reqwest::Client,
    url: &str,
    json_body: &serde_json::Value,
    max_attempts: usize,
    max_backoff: u64,
) -> Result<reqwest::Response> {
    let mut attempts = 0;

    loop {
        attempts += 1;
        // Send the POST request with the specified headers and JSON body
        let response = http_client
            .post(url)
            .header("accept", "application/json")
            .header("content-type", "application/json")
            .json(json_body)
            .send()
            .await;

        match response {
            // If the response is successful, return it
            Ok(resp) if resp.status().is_success() => return Ok(resp),
            // If the response is not successful and attempts are remaining, retry
            Ok(_) | Err(_) if attempts < max_attempts => {
                // Calculate exponential backoff with jitter using spawn_blocking
                let backoff = tokio::task::spawn_blocking(move || {
                    let mut rng = rand::thread_rng();
                    2u64.pow(attempts as u32) + rng.gen_range(0..1000)
                })
                .await?
                .min(max_backoff);

                error!(
                    LOG,
                    "Request failed, retrying in {} ms... (attempt {}/{})",
                    backoff,
                    attempts,
                    max_attempts
                );
                // Wait for the calculated backoff duration before retrying
                sleep(Duration::from_millis(backoff)).await;
                continue;
            }
            // If all attempts fail, log the error and return an error
            Ok(resp) => {
                // Log the final failed attempt
                let error_text = resp
                    .text()
                    .await
                    .unwrap_or_else(|_| "Unknown error".to_string());
                error!(LOG, "Alchemy request failed: {:?}", error_text);
                return Err(anyhow!(
                    "Alchemy request failed after {} attempts",
                    max_attempts
                ));
            }
            Err(err) => {
                // Log the final failed attempt
                error!(LOG, "Alchemy request failed: {:?}", err);
                return Err(anyhow!(
                    "Alchemy request failed after {} attempts",
                    max_attempts
                ));
            }
        }
    }
}<|MERGE_RESOLUTION|>--- conflicted
+++ resolved
@@ -1,40 +1,18 @@
-use std::{collections::HashMap, time::Duration};
-
 use crate::*;
-<<<<<<< HEAD
-use abi::{Abi, Token, Tokenize};
-use abis::{EmailAuthMsg, EmailProof, UserOverridableDKIMRegistry};
-=======
-use abi::{Token, Tokenize};
-use abis::{ECDSAOwnedDKIMRegistry, EmailAuthMsg, EmailProof};
->>>>>>> d47a1088
+use abis::UserOverridableDKIMRegistry;
 use anyhow::anyhow;
 use config::ChainConfig;
 use ethers::prelude::*;
 use ethers::signers::Signer;
 use ethers::utils::hex;
-use rand::Rng;
-use slog::error;
 use statics::SHARED_MUTEX;
-use tokio::time::sleep;
+use std::collections::HashMap;
 
 // Number of confirmations required for a transaction to be considered confirmed
 const CONFIRMATIONS: usize = 1;
 
 // Type alias for a SignerMiddleware that combines a provider and a local wallet
 type SignerM = SignerMiddleware<Provider<Http>, LocalWallet>;
-
-// Custom struct to hold a vector of tokens
-struct CustomTokenVec {
-    tokens: Vec<Token>,
-}
-
-// Implement the Tokenize trait for CustomTokenVec to convert it into a vector of tokens
-impl Tokenize for CustomTokenVec {
-    fn into_tokens(self) -> Vec<Token> {
-        self.tokens
-    }
-}
 
 /// Represents a client for interacting with the blockchain.
 #[derive(Debug, Clone)]
@@ -132,142 +110,4 @@
             .await?;
         Ok(is_set)
     }
-}
-
-impl EmailAuthMsg {
-    /// Converts the `EmailAuthMsg` into a vector of tokens.
-    ///
-    /// # Returns
-    ///
-    /// A `Vec<Token>` representing the `EmailAuthMsg` as tokens, which includes:
-    /// - `Token::Uint` for the `template_id`.
-    /// - `Token::Array` of `Token::Bytes` for each `command_param`.
-    /// - `Token::Uint` for the `skipped_command_prefix`.
-    /// - `Token::Tuple` for the `proof` converted to tokens.
-    pub fn to_tokens(&self) -> Vec<Token> {
-        vec![
-            Token::Uint(self.template_id),
-            Token::Array(
-                self.command_params
-                    .iter()
-                    .map(|param| Token::Bytes(param.clone().to_vec()))
-                    .collect(),
-            ),
-            Token::Uint(self.skipped_command_prefix),
-            Token::Tuple(self.proof.to_tokens()),
-        ]
-    }
-}
-
-impl EmailProof {
-    /// Converts the `EmailProof` into a vector of tokens.
-    ///
-    /// # Returns
-    ///
-    /// A `Vec<Token>` representing the `EmailProof` as tokens, which includes:
-    /// - `Token::String` for the `domain_name`.
-    /// - `Token::FixedBytes` for the `public_key_hash`.
-    /// - `Token::Uint` for the `timestamp`.
-    /// - `Token::String` for the `masked_command`.
-    /// - `Token::FixedBytes` for the `email_nullifier`.
-    /// - `Token::FixedBytes` for the `account_salt`.
-    /// - `Token::Bool` for the `is_code_exist`.
-    /// - `Token::Bytes` for the `proof`.
-    pub fn to_tokens(&self) -> Vec<Token> {
-        vec![
-            Token::String(self.domain_name.clone()),
-            Token::FixedBytes(self.public_key_hash.to_vec()),
-            Token::Uint(self.timestamp),
-            Token::String(self.masked_command.clone()),
-            Token::FixedBytes(self.email_nullifier.to_vec()),
-            Token::FixedBytes(self.account_salt.to_vec()),
-            Token::Bool(self.is_code_exist),
-            Token::Bytes(self.proof.clone().to_vec()),
-        ]
-    }
-}
-
-/// Attempts to send a POST request to a given URL with a JSON body, retrying on failure.
-///
-/// This function will retry the request up to `max_attempts` times, with an exponential backoff
-/// and jitter between attempts.
-///
-/// # Arguments
-///
-/// * `http_client` - A reference to the `reqwest::Client` used to send the request.
-/// * `url` - The URL to which the POST request is sent.
-/// * `json_body` - The JSON body to include in the POST request.
-/// * `max_attempts` - The maximum number of retry attempts.
-/// * `max_backoff` - The maximum backoff time in milliseconds.
-///
-/// # Returns
-///
-/// A `Result` containing the `reqwest::Response` if successful, or an error if all attempts fail.
-async fn simulate_with_retry(
-    http_client: &reqwest::Client,
-    url: &str,
-    json_body: &serde_json::Value,
-    max_attempts: usize,
-    max_backoff: u64,
-) -> Result<reqwest::Response> {
-    let mut attempts = 0;
-
-    loop {
-        attempts += 1;
-        // Send the POST request with the specified headers and JSON body
-        let response = http_client
-            .post(url)
-            .header("accept", "application/json")
-            .header("content-type", "application/json")
-            .json(json_body)
-            .send()
-            .await;
-
-        match response {
-            // If the response is successful, return it
-            Ok(resp) if resp.status().is_success() => return Ok(resp),
-            // If the response is not successful and attempts are remaining, retry
-            Ok(_) | Err(_) if attempts < max_attempts => {
-                // Calculate exponential backoff with jitter using spawn_blocking
-                let backoff = tokio::task::spawn_blocking(move || {
-                    let mut rng = rand::thread_rng();
-                    2u64.pow(attempts as u32) + rng.gen_range(0..1000)
-                })
-                .await?
-                .min(max_backoff);
-
-                error!(
-                    LOG,
-                    "Request failed, retrying in {} ms... (attempt {}/{})",
-                    backoff,
-                    attempts,
-                    max_attempts
-                );
-                // Wait for the calculated backoff duration before retrying
-                sleep(Duration::from_millis(backoff)).await;
-                continue;
-            }
-            // If all attempts fail, log the error and return an error
-            Ok(resp) => {
-                // Log the final failed attempt
-                let error_text = resp
-                    .text()
-                    .await
-                    .unwrap_or_else(|_| "Unknown error".to_string());
-                error!(LOG, "Alchemy request failed: {:?}", error_text);
-                return Err(anyhow!(
-                    "Alchemy request failed after {} attempts",
-                    max_attempts
-                ));
-            }
-            Err(err) => {
-                // Log the final failed attempt
-                error!(LOG, "Alchemy request failed: {:?}", err);
-                return Err(anyhow!(
-                    "Alchemy request failed after {} attempts",
-                    max_attempts
-                ));
-            }
-        }
-    }
 }