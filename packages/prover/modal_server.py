import modal

from core import (
    gen_email_auth_proof,
)


<<<<<<< HEAD
stub = modal.Stub("email-auth-prover-v1")
=======
stub = modal.Stub("email-auth-prover-v1.0.1")
>>>>>>> a6436501

image = modal.Image.from_dockerfile("Dockerfile")


@stub.function(
    image=image,
    mounts=[
        modal.Mount.from_local_python_packages("core"),
    ],
    cpu=14,
)
@modal.wsgi_app()
def flask_app():
    from flask import Flask, request, jsonify
    import random
    import sys

    app = Flask(__name__)

    @app.post("/prove/email_auth")
    def prove_email_auth():
        req = request.get_json()
        input = req["input"]
        print(input)
        print(type(input))
        nonce = random.randint(
            0,
            sys.maxsize,
        )
        proof = gen_email_auth_proof(str(nonce), False, input)
        return jsonify(proof)
    return app<|MERGE_RESOLUTION|>--- conflicted
+++ resolved
@@ -5,11 +5,7 @@
 )
 
 
-<<<<<<< HEAD
-stub = modal.Stub("email-auth-prover-v1")
-=======
 stub = modal.Stub("email-auth-prover-v1.0.1")
->>>>>>> a6436501
 
 image = modal.Image.from_dockerfile("Dockerfile")
 
@@ -41,4 +37,5 @@
         )
         proof = gen_email_auth_proof(str(nonce), False, input)
         return jsonify(proof)
+
     return app