--- conflicted
+++ resolved
@@ -12,12 +12,8 @@
   "dependencies": {
     "@openzeppelin/contracts": "^5.0.0",
     "@openzeppelin/contracts-upgradeable": "^5.0.0",
-<<<<<<< HEAD
-    "@zk-email/contracts": "^6.0.0",
+    "@zk-email/contracts": "^6.1.1",
     "@matterlabs/zksync-contracts": "^0.6.1",
-=======
-    "@zk-email/contracts": "^6.1.1",
->>>>>>> f849de80
     "solady": "^0.0.123"
   },
   "devDependencies": {
