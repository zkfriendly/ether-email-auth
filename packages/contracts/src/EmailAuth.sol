// SPDX-License-Identifier: MIT
pragma solidity ^0.8.12;

import {EmailProof} from "./utils/Verifier.sol";
import {IDKIMRegistry} from "@zk-email/contracts/DKIMRegistry.sol";
import {Verifier} from "./utils/Verifier.sol";
import {SubjectUtils} from "./libraries/SubjectUtils.sol";
import {Strings} from "@openzeppelin/contracts/utils/Strings.sol";
import {UUPSUpgradeable} from "@openzeppelin/contracts/proxy/utils/UUPSUpgradeable.sol";
import {OwnableUpgradeable} from "@openzeppelin/contracts-upgradeable/access/OwnableUpgradeable.sol";

/// @notice Struct to hold the email authentication/authorization message.
struct EmailAuthMsg {
    /// @notice The ID of the subject template that the email subject should satisfy.
    uint templateId;
    /// @notice The parameters in the email subject, which should be taken according to the specified subject template.
    bytes[] subjectParams;
    /// @notice The number of skiiped bytes in the email subject.
    uint skipedSubjectPrefix;
    /// @notice The email proof containing the zk proof and other necessary information for the email verification by the verifier contract.
    EmailProof proof;
}

/// @title Email Authentication/Authorization Contract
/// @notice This contract provides functionalities for the authentication of the email sender and the authentication of the message in the email subject using DKIM and custom verification logic.
/// @dev Inherits from OwnableUpgradeable and UUPSUpgradeable for upgradeability and ownership management.
contract EmailAuth is OwnableUpgradeable, UUPSUpgradeable {
    bytes32 public accountSalt;
    IDKIMRegistry internal dkim;
    Verifier internal verifier;
    address public controller;
    mapping(uint => string[]) public subjectTemplates;
    uint public lastTimestamp;
    mapping(bytes32 => bool) public usedNullifiers;
    bool public timestampCheckEnabled;

    event DKIMRegistryUpdated(address indexed dkimRegistry);
    event VerifierUpdated(address indexed verifier);
    event SubjectTemplateInserted(uint indexed templateId);
    event SubjectTemplateUpdated(uint indexed templateId);
    event SubjectTemplateDeleted(uint indexed templateId);
    event EmailAuthed(
        bytes32 indexed emailNullifier,
<<<<<<< HEAD
        bytes32 indexed msgHash,
=======
>>>>>>> 89699f68
        bytes32 indexed accountSalt,
        bool isCodeExist,
        uint templateId
    );
    event TimestampCheckEnabled(bool enabled);

    modifier onlyController() {
        require(msg.sender == controller, "only controller");
        _;
    }

    constructor() {}

    /// @notice Initialize the contract with an initial owner and an account salt.
    /// @param _initialOwner The address of the initial owner.
    /// @param _accountSalt The account salt to derive CREATE2 address of this contract.
    /// @param _controller The address of the controller contract.
    function initialize(
        address _initialOwner,
        bytes32 _accountSalt,
        address _controller
    ) public initializer {
        __Ownable_init(_initialOwner);
        accountSalt = _accountSalt;
        timestampCheckEnabled = true;
        controller = _controller;
    }

    /// @notice Returns the address of the DKIM registry contract.
    /// @return address The address of the DKIM registry contract.
    function dkimRegistryAddr() public view returns (address) {
        return address(dkim);
    }

    /// @notice Returns the address of the verifier contract.
    /// @return address The Address of the verifier contract.
    function verifierAddr() public view returns (address) {
        return address(verifier);
    }

    /// @notice Initializes the address of the DKIM registry contract.
    /// @param _dkimRegistryAddr The address of the DKIM registry contract.
    function initDKIMRegistry(address _dkimRegistryAddr) public onlyController {
        require(
            _dkimRegistryAddr != address(0),
            "invalid dkim registry address"
        );
        require(
            address(dkim) == address(0),
            "dkim registry already initialized"
        );
        dkim = IDKIMRegistry(_dkimRegistryAddr);
        emit DKIMRegistryUpdated(_dkimRegistryAddr);
    }

    /// @notice Initializes the address of the verifier contract.
    /// @param _verifierAddr The address of the verifier contract.
    function initVerifier(address _verifierAddr) public onlyController {
        require(_verifierAddr != address(0), "invalid verifier address");
        require(
            address(verifier) == address(0),
            "verifier already initialized"
        );
        verifier = Verifier(_verifierAddr);
        emit VerifierUpdated(_verifierAddr);
    }

    /// @notice Updates the address of the DKIM registry contract.
    /// @param _dkimRegistryAddr The new address of the DKIM registry contract.
    function updateDKIMRegistry(address _dkimRegistryAddr) public onlyOwner {
        require(
            _dkimRegistryAddr != address(0),
            "invalid dkim registry address"
        );
        dkim = IDKIMRegistry(_dkimRegistryAddr);
        emit DKIMRegistryUpdated(_dkimRegistryAddr);
    }

    /// @notice Updates the address of the verifier contract.
    /// @param _verifierAddr The new address of the verifier contract.
    function updateVerifier(address _verifierAddr) public onlyOwner {
        require(_verifierAddr != address(0), "invalid verifier address");
        verifier = Verifier(_verifierAddr);
        emit VerifierUpdated(_verifierAddr);
    }

    /// @notice Retrieves a subject template by its ID.
    /// @param _templateId The ID of the subject template to be retrieved.
    /// @return string[] The subject template as an array of strings.
    function getSubjectTemplate(
        uint _templateId
    ) public view returns (string[] memory) {
        require(
            subjectTemplates[_templateId].length > 0,
            "template id not exists"
        );
        return subjectTemplates[_templateId];
    }

    /// @notice Inserts a new subject template.
    /// @dev This function can only be called by the owner of the contract.
    /// @param _templateId The ID for the new subject template.
    /// @param _subjectTemplate The subject template as an array of strings.
    function insertSubjectTemplate(
        uint _templateId,
        string[] memory _subjectTemplate
    ) public onlyController {
        require(_subjectTemplate.length > 0, "subject template is empty");
        require(
            subjectTemplates[_templateId].length == 0,
            "template id already exists"
        );
        subjectTemplates[_templateId] = _subjectTemplate;
        emit SubjectTemplateInserted(_templateId);
    }

    /// @notice Updates an existing subject template by its ID.
    /// @dev This function can only be called by the controller contract.
    /// @param _templateId The ID of the template to update.
    /// @param _subjectTemplate The new subject template as an array of strings.
    function updateSubjectTemplate(
        uint _templateId,
        string[] memory _subjectTemplate
    ) public onlyController {
        require(_subjectTemplate.length > 0, "subject template is empty");
        require(
            subjectTemplates[_templateId].length > 0,
            "template id not exists"
        );
        subjectTemplates[_templateId] = _subjectTemplate;
        emit SubjectTemplateUpdated(_templateId);
    }

    /// @notice Deletes an existing subject template by its ID.
    /// @dev This function can only be called by the owner of the contract.
    /// @param _templateId The ID of the subject template to be deleted.
    function deleteSubjectTemplate(uint _templateId) public onlyController {
        require(
            subjectTemplates[_templateId].length > 0,
            "template id not exists"
        );
        delete subjectTemplates[_templateId];
        emit SubjectTemplateDeleted(_templateId);
    }

<<<<<<< HEAD
    /// @notice Computes the hash of an email auth message.
    /// @dev This function takes into account the account salt, a boolean indicating if an account code exists in the email, the subject template ID, and the subject parameters.
    /// @param _accountSalt The account salt to derive CREATE2 address of this contract.
    /// @param _isCodeExist A boolean indicating if an account code exists in the email.
    /// @param _templateId The ID of the subject template.
    /// @param _subjectParams The parameters in the email subject, which should be taken according to the specified subject template.
    /// @return bytes32 The computed hash as a bytes32 value.
    function computeMsgHash(
        bytes32 _accountSalt,
        bool _isCodeExist,
        uint _templateId,
        bytes[] memory _subjectParams
    ) public pure virtual returns (bytes32) {
        return
            keccak256(
                abi.encode(
                    _accountSalt,
                    _isCodeExist,
                    _templateId,
                    _subjectParams
                )
            );
    }

=======
>>>>>>> 89699f68
    /// @notice Authenticate the email sender and authorize the message in the email subject based on the provided email auth message.
    /// @dev This function can only be called by the controller contract.
    /// @param emailAuthMsg The email auth message containing all necessary information for authentication and authorization.
<<<<<<< HEAD
    /// @return bytes32 The hash of the authorized email message.
    function authEmail(
        EmailAuthMsg memory emailAuthMsg
    ) public virtual onlyController returns (bytes32) {
=======
    function authEmail(EmailAuthMsg memory emailAuthMsg) public onlyOwner {
>>>>>>> 89699f68
        string[] memory template = subjectTemplates[emailAuthMsg.templateId];
        require(template.length > 0, "template id not exists");
        require(
            dkim.isDKIMPublicKeyHashValid(
                emailAuthMsg.proof.domainName,
                emailAuthMsg.proof.publicKeyHash
            ) == true,
            "invalid dkim public key hash"
        );
        require(
            usedNullifiers[emailAuthMsg.proof.emailNullifier] == false,
            "email nullifier already used"
        );
        require(
            accountSalt == emailAuthMsg.proof.accountSalt,
            "invalid account salt"
        );
        require(
            timestampCheckEnabled == false ||
                emailAuthMsg.proof.timestamp == 0 ||
                emailAuthMsg.proof.timestamp > lastTimestamp,
            "invalid timestamp"
        );

        // Construct an expectedSubject from template and the values of emailAuthMsg.subjectParams.
        string memory expectedSubject = SubjectUtils.computeExpectedSubject(
            emailAuthMsg.subjectParams,
            template
        );
        string memory trimmedMaskedSubject = removePrefix(
            emailAuthMsg.proof.maskedSubject,
            emailAuthMsg.skipedSubjectPrefix
        );
        require(
            Strings.equal(expectedSubject, trimmedMaskedSubject),
            "invalid subject"
        );
        require(
            verifier.verifyEmailProof(emailAuthMsg.proof) == true,
            "invalid email proof"
        );

        usedNullifiers[emailAuthMsg.proof.emailNullifier] = true;
        lastTimestamp = emailAuthMsg.proof.timestamp;
        emit EmailAuthed(
            emailAuthMsg.proof.emailNullifier,
            emailAuthMsg.proof.accountSalt,
            emailAuthMsg.proof.isCodeExist,
            emailAuthMsg.templateId
        );
<<<<<<< HEAD
        return msgHash;
    }

    /// @notice Validates the email nullifier of an authorized email as its signature.
    /// @param _hash The hash of the email auth message computed by the `computeMsgHash` function.
    /// @param _signature The signature to be validated, which is expected to be the email nullifier.
    /// @return A status code where `0x1626ba7e` indicates a valid signature and `0xffffffff` indicates an invalid signature.
    function isValidSignature(
        bytes32 _hash,
        bytes memory _signature
    ) public view virtual returns (bytes4) {
        bytes32 _emailNullifier = abi.decode(_signature, (bytes32));
        if (authedHash[_emailNullifier] == _hash) {
            return 0x1626ba7e;
        } else {
            return 0xffffffff;
        }
=======
>>>>>>> 89699f68
    }

    /// @notice Enables or disables the timestamp check.
    /// @dev This function can only be called by the contract owner.
    /// @param _enabled Boolean flag to enable or disable the timestamp check.
    function setTimestampCheckEnabled(bool _enabled) public onlyController {
        timestampCheckEnabled = _enabled;
        emit TimestampCheckEnabled(_enabled);
    }

    /// @notice Upgrade the implementation of the proxy.
    /// @param newImplementation Address of the new implementation.
    function _authorizeUpgrade(
        address newImplementation
    ) internal override onlyOwner {}

    function removePrefix(
        string memory str,
        uint numChars
    ) private pure returns (string memory) {
        require(numChars <= bytes(str).length, "Invalid number of characters");

        bytes memory strBytes = bytes(str);
        bytes memory result = new bytes(strBytes.length - numChars);

        for (uint i = numChars; i < strBytes.length; i++) {
            result[i - numChars] = strBytes[i];
        }

        return string(result);
    }
}<|MERGE_RESOLUTION|>--- conflicted
+++ resolved
@@ -41,10 +41,6 @@
     event SubjectTemplateDeleted(uint indexed templateId);
     event EmailAuthed(
         bytes32 indexed emailNullifier,
-<<<<<<< HEAD
-        bytes32 indexed msgHash,
-=======
->>>>>>> 89699f68
         bytes32 indexed accountSalt,
         bool isCodeExist,
         uint templateId
@@ -190,44 +186,10 @@
         emit SubjectTemplateDeleted(_templateId);
     }
 
-<<<<<<< HEAD
-    /// @notice Computes the hash of an email auth message.
-    /// @dev This function takes into account the account salt, a boolean indicating if an account code exists in the email, the subject template ID, and the subject parameters.
-    /// @param _accountSalt The account salt to derive CREATE2 address of this contract.
-    /// @param _isCodeExist A boolean indicating if an account code exists in the email.
-    /// @param _templateId The ID of the subject template.
-    /// @param _subjectParams The parameters in the email subject, which should be taken according to the specified subject template.
-    /// @return bytes32 The computed hash as a bytes32 value.
-    function computeMsgHash(
-        bytes32 _accountSalt,
-        bool _isCodeExist,
-        uint _templateId,
-        bytes[] memory _subjectParams
-    ) public pure virtual returns (bytes32) {
-        return
-            keccak256(
-                abi.encode(
-                    _accountSalt,
-                    _isCodeExist,
-                    _templateId,
-                    _subjectParams
-                )
-            );
-    }
-
-=======
->>>>>>> 89699f68
     /// @notice Authenticate the email sender and authorize the message in the email subject based on the provided email auth message.
     /// @dev This function can only be called by the controller contract.
     /// @param emailAuthMsg The email auth message containing all necessary information for authentication and authorization.
-<<<<<<< HEAD
-    /// @return bytes32 The hash of the authorized email message.
-    function authEmail(
-        EmailAuthMsg memory emailAuthMsg
-    ) public virtual onlyController returns (bytes32) {
-=======
     function authEmail(EmailAuthMsg memory emailAuthMsg) public onlyOwner {
->>>>>>> 89699f68
         string[] memory template = subjectTemplates[emailAuthMsg.templateId];
         require(template.length > 0, "template id not exists");
         require(
@@ -278,26 +240,6 @@
             emailAuthMsg.proof.isCodeExist,
             emailAuthMsg.templateId
         );
-<<<<<<< HEAD
-        return msgHash;
-    }
-
-    /// @notice Validates the email nullifier of an authorized email as its signature.
-    /// @param _hash The hash of the email auth message computed by the `computeMsgHash` function.
-    /// @param _signature The signature to be validated, which is expected to be the email nullifier.
-    /// @return A status code where `0x1626ba7e` indicates a valid signature and `0xffffffff` indicates an invalid signature.
-    function isValidSignature(
-        bytes32 _hash,
-        bytes memory _signature
-    ) public view virtual returns (bytes4) {
-        bytes32 _emailNullifier = abi.decode(_signature, (bytes32));
-        if (authedHash[_emailNullifier] == _hash) {
-            return 0x1626ba7e;
-        } else {
-            return 0xffffffff;
-        }
-=======
->>>>>>> 89699f68
     }
 
     /// @notice Enables or disables the timestamp check.
