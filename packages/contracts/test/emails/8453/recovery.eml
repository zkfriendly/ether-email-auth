--- conflicted
+++ resolved
@@ -1,181 +1,89 @@
-<<<<<<< HEAD
-Delivered-To: rrelayerbob@gmail.com
-Received: by 2002:a05:6400:2670:b0:264:9270:cc66 with SMTP id jy48csp781501ecb;
-        Wed, 28 Aug 2024 02:15:52 -0700 (PDT)
-X-Received: by 2002:a05:6214:5785:b0:6bf:8f3c:2e6c with SMTP id 6a1803df08f44-6c335dc4ffcmr24667026d6.27.1724836551929;
-        Wed, 28 Aug 2024 02:15:51 -0700 (PDT)
-ARC-Seal: i=1; a=rsa-sha256; t=1724836551; cv=none;
-        d=google.com; s=arc-20160816;
-        b=owZCeAoy7JBIcoWKzKpBur5QXXXhe2R2trrOdss1MFTdvW0x7T/2n8FnS30W5ZzAy1
-         hXCRcuy8zETA3dag967Yz6+QYoQKXEkS2MU/+KWIZ+STAaO2PGk3rUngVA8WLqF1m3Vh
-         kxY7DCD3CiGFuRFWqK5Sm6ZMCivj8mU0X1rdgeeZWGa/U2PZ6+sYaO9U4lyTSTvA6Udl
-         VKj/7AkyazWtB/SpAun0KXk9H5R33TZPgf6bj+ftb8tbCfQxOhx25eMSxxovPP1tuQZo
-         UwrEnG/JFcgsoamQXifoX1A96oQV8ow7WBm0uD//9QWtNUKScLx6urdru4FY5vQyPgxv
-         vskw==
-ARC-Message-Signature: i=1; a=rsa-sha256; c=relaxed/relaxed; d=google.com; s=arc-20160816;
-        h=to:subject:message-id:date:from:mime-version:dkim-signature;
-        bh=mwqckMmuolBNJIrP1foB5J256/Cf7MgyNVblj6UDVMg=;
-        fh=OYPr0JdXtRRlM3Htj/E6+khbD9huvtdqkRTmPoW0wko=;
-        b=BpWUunQTe3nlWK2My+faPe56EtIXFZk2Jl2qwfWpB++Iy/vFZPS0p7DkB1tHpScxJm
-         MJCUEHdJ6pVg2KeGWGgWKqL8y1iIsq75cb6S76U19OJ5e7LIAMXJ5HCAG7ScckTiMjcY
-         px+EbMO4qefYYNrXV+G6NfDmgTBK8KHepf05Z4gwJE0tuJNpg1hUH7vM5o/WglE27nVk
-         Q4gIj/oX+HEu/KKFlT0e+S2snCivuFMkjvrLeRNdeEy68n9qVbAcqkNTB+hI5oOC2ecR
-         mRZz6nGFBKLpEDNhMLveBUMO+e2+RIus1C7gWc+A7zjEIfta8j3DyEzMBiJYxFzIh57Z
-         OvPQ==;
-        dara=google.com
-ARC-Authentication-Results: i=1; mx.google.com;
-       dkim=pass header.i=@gmail.com header.s=20230601 header.b=O7QGRCfH;
-       spf=pass (google.com: domain of emailwalletrelayer987@gmail.com designates 209.85.220.41 as permitted sender) smtp.mailfrom=emailwalletrelayer987@gmail.com;
-=======
-Delivered-To: emaiwallet.alice@gmail.com
-Received: by 2002:a05:6f02:726:b0:74:e105:693f with SMTP id 38csp826612rck;
-        Thu, 5 Sep 2024 06:04:03 -0700 (PDT)
-X-Received: by 2002:a05:690c:10d:b0:64b:1eb2:3dd4 with SMTP id 00721157ae682-6db25f8d9d4mr51191717b3.8.1725541442826;
-        Thu, 05 Sep 2024 06:04:02 -0700 (PDT)
-ARC-Seal: i=1; a=rsa-sha256; t=1725541442; cv=none;
-        d=google.com; s=arc-20160816;
-        b=dgN9rb86tcKbl314vh/lV9xEGr3TsVHL1FMhbqdaICkT4bRKhlqrWrhEmErTP0KqQF
-         SFh8tOL3B/Vm3dlYxO0Xu1+KOJIXfv0Bo0aWxLTGvqKVbFx+okXu8mwa+aIf6bv85qtR
-         oWX8VN6KXffW6XvrYDkC3+Aiu18l2HDPeyOjBpTS10kBAppWhD37VSH5F3QPD545XXDT
-         vVmyz1dy5r/h0QapkUymr+FxgyQWAMUdhdVFlTMxH6sb87v4EAwfdjqGluhdnR3VKWeg
-         nqAbg2kRdzdzkyiEwQpGPMJKV133VpS1VaAqOSAdWqXvOUjIjFy1eMzL6GJeP8uvjJk0
-         NZyg==
-ARC-Message-Signature: i=1; a=rsa-sha256; c=relaxed/relaxed; d=google.com; s=arc-20160816;
-        h=to:subject:message-id:date:from:mime-version:dkim-signature;
-        bh=6MM6Pl5GNQLdstU+WdNRpoeU1wDZibKScQ1LQdrk3eg=;
-        fh=mGvgZSvjBMYp45+5ZRabA1Bu+M/iTPP6wzPoGZ2mmaM=;
-        b=ci4fHCOfEpifWZHpYFon66bE8Zg1j3QaglQUNefhyIV9Gvhxf4ITh040xO5fKylMdD
-         /KkJYxgf+LPaIUln8ZiBTenIjSDpmmxReU612Xd5hSdpbAk8IDRkQTmbiSr2cwbKJMuc
-         GBfiu/GVAMhWIT9tN22Fy6wxDKRs9L74dYKLozcSnG71XlvdfTJvHkFo28Nz27hsV6Vo
-         YLDHQ+vxGJS0vkZxgmnPwtDZNf7axqYG6BzE8xQLhp6V7pW9c3sakfXxPV5TPWGu4r5k
-         af0cQbf1S0tcwaztLO1HmGFP12BWTZr8W6+HTBHp1jL5u2nPoFPcloKPrktlH6XDxEec
-         0+MQ==;
-        dara=google.com
-ARC-Authentication-Results: i=1; mx.google.com;
-       dkim=pass header.i=@gmail.com header.s=20230601 header.b=Q5n+i86m;
-       spf=pass (google.com: domain of suegamisora@gmail.com designates 209.85.220.41 as permitted sender) smtp.mailfrom=suegamisora@gmail.com;
->>>>>>> 74474cf0
-       dmarc=pass (p=NONE sp=QUARANTINE dis=NONE) header.from=gmail.com;
-       dara=pass header.i=@gmail.com
-Return-Path: <suegamisora@gmail.com>
-Received: from mail-sor-f41.google.com (mail-sor-f41.google.com. [209.85.220.41])
-<<<<<<< HEAD
-        by mx.google.com with SMTPS id 6a1803df08f44-6c3367ace9esor6582356d6.1.2024.08.28.02.15.51
-        for <rrelayerbob@gmail.com>
-        (Google Transport Security);
-        Wed, 28 Aug 2024 02:15:51 -0700 (PDT)
-Received-SPF: pass (google.com: domain of emailwalletrelayer987@gmail.com designates 209.85.220.41 as permitted sender) client-ip=209.85.220.41;
-Authentication-Results: mx.google.com;
-       dkim=pass header.i=@gmail.com header.s=20230601 header.b=O7QGRCfH;
-       spf=pass (google.com: domain of emailwalletrelayer987@gmail.com designates 209.85.220.41 as permitted sender) smtp.mailfrom=emailwalletrelayer987@gmail.com;
-       dmarc=pass (p=NONE sp=QUARANTINE dis=NONE) header.from=gmail.com;
-       dara=pass header.i=@gmail.com
-DKIM-Signature: v=1; a=rsa-sha256; c=relaxed/relaxed;
-        d=gmail.com; s=20230601; t=1724836551; x=1725441351; dara=google.com;
-        h=to:subject:message-id:date:from:mime-version:from:to:cc:subject
-         :date:message-id:reply-to;
-        bh=mwqckMmuolBNJIrP1foB5J256/Cf7MgyNVblj6UDVMg=;
-        b=O7QGRCfHY1D9hGi4/7vtpE0s4RT5lEmqXp5+Spfo9eFAz1+SiK/J4Bs9RzFZ9ntj74
-         rpJxBJsWI2WwkwfgxDy/frA4dg92J27lDaIe20qnxTZkkqrjEK7fiEdBFQE58sKg2ZFg
-         c+3KoNLWZJX/rgXUmIynN7fPKiUqEsVl9WcjCDgrC8K25+8Smu3bPCb9Bpj6o1yjqNlC
-         8K6zet4NqcO6tCl1u4O91YVL41DKP1dIFwA+44w78ocLZOWGklDglmAbkdjepjY3Cz0w
-         sPzzOVaFRK+GYgVQCnJ61umbgq0+7h1pPekUUVbkP+zno2nSwgXlhONLOyup1cg9ekvj
-         nKOw==
-X-Google-DKIM-Signature: v=1; a=rsa-sha256; c=relaxed/relaxed;
-        d=1e100.net; s=20230601; t=1724836551; x=1725441351;
-        h=to:subject:message-id:date:from:mime-version:x-gm-message-state
-         :from:to:cc:subject:date:message-id:reply-to;
-        bh=mwqckMmuolBNJIrP1foB5J256/Cf7MgyNVblj6UDVMg=;
-        b=D1hB61uxH3jX8wzJMEZocFbBbK9SasYO0Ok/aZDNqyRslezjbteWkQSHnx37qB4YCE
-         bGM4qJIQtbvterAnLk4+THIC7GypahpHNv3LCjHz6gFaw3+MsqMSnxkieEpabqOgmWOa
-         jD2CH0hPABRo9yXEs/9oCZcZAGrdIlciQ4L20lKBOCUgYccjwnZH+3i60ub+kz/AtSHp
-         Vz1anSsBVxFKuUk8uebqPVL/Duu9D5nfedIfOCQL2uwxNgNTSa6yVZYZOdAnFJLMptb7
-         gCzaq6FPEvyQ1AE9xrleugFSlzhmVxiyFUlZrHdoKDLRTwstEJ9SMQgWNfw5qeC90AvN
-         pLbQ==
-X-Gm-Message-State: AOJu0Yx4y+ZadV58p8VqR3Rz0QUUD/bqbR97IDRzlOtWATBZej3M623k
-	ZxkZDO6mZgbvpjmnaa8PcRpGvVHSQ6NtOUmTBBQXGg8GKN2w/ETMhWMqYZAGw/IK/vkswgAUxQq
-	v3qMeJ/76zNtV3DgATNC7Mmo/AY7L
-X-Google-Smtp-Source: AGHT+IEdy5vN96X3jI38eu/AIAUdBx+da8rUEZ3hoFX5cyU79WIEqhjxKjwisbahMEH5Ih/rFDbOSG4szyaevnh+0pI=
-X-Received: by 2002:ad4:5b88:0:b0:6bf:a90d:9b8c with SMTP id
- 6a1803df08f44-6c335d7b788mr23439436d6.22.1724836551252; Wed, 28 Aug 2024
- 02:15:51 -0700 (PDT)
-MIME-Version: 1.0
-From: "emailwallet.relayer.2" <emailwalletrelayer987@gmail.com>
-Date: Wed, 28 Aug 2024 18:15:40 +0900
-Message-ID: <CAKizYfm=ysUaCwWCO0OFhgwmxJ8PbUMECBBTgGNXXOVszm0aBQ@mail.gmail.com>
-Subject: Set the new signer of 0xE30A7957e1427399dEA48968Fb096DB10c5D9dD2 to
- 0xa0Ee7A142d267C1f36714E4a8F75612F20a79720 Code 1162ebff40918afe5305e68396f0283eb675901d0387f97d21928d423aaa0b54
-To: rrelayerbob@gmail.com
-Content-Type: multipart/alternative; boundary="000000000000eee3ee0620bacd2d"
-
---000000000000eee3ee0620bacd2d
-=======
-        by mx.google.com with SMTPS id 00721157ae682-6d2cdc3039esor68648397b3.6.2024.09.05.06.04.02
-        for <emaiwallet.alice@gmail.com>
-        (Google Transport Security);
-        Thu, 05 Sep 2024 06:04:02 -0700 (PDT)
-Received-SPF: pass (google.com: domain of suegamisora@gmail.com designates 209.85.220.41 as permitted sender) client-ip=209.85.220.41;
-Authentication-Results: mx.google.com;
-       dkim=pass header.i=@gmail.com header.s=20230601 header.b=Q5n+i86m;
-       spf=pass (google.com: domain of suegamisora@gmail.com designates 209.85.220.41 as permitted sender) smtp.mailfrom=suegamisora@gmail.com;
-       dmarc=pass (p=NONE sp=QUARANTINE dis=NONE) header.from=gmail.com;
-       dara=pass header.i=@gmail.com
-DKIM-Signature: v=1; a=rsa-sha256; c=relaxed/relaxed;
-        d=gmail.com; s=20230601; t=1725541442; x=1726146242; dara=google.com;
-        h=to:subject:message-id:date:from:mime-version:from:to:cc:subject
-         :date:message-id:reply-to;
-        bh=6MM6Pl5GNQLdstU+WdNRpoeU1wDZibKScQ1LQdrk3eg=;
-        b=Q5n+i86mZfOdkMTNlN15YVu0tk49g4URHzjCOmJE4EQT0DR+HyDNBjhInKG+r4VOWk
-         38Phl8iOirJCGFpvMbjm9ltpCN0/9T32a61HFO+c3ghy2VIZAGRfhmmOs23pSjEZ6S/A
-         IeiD2Lulba2/TWY/pHRdIdDqaOfR+6S1p5Xa+jHuJ1dP9BqiRojF/kEQV2eLvSHWbr5V
-         lVjxPG9klVwCjeYiw1HuY4ujhcpKEz/bBZeZE2dUAbr9xmb5bwMyybf3qbuyfDWo6Gkn
-         CD2LkmMwY1fjl89uLi7TIf5p7V/N7fZ0KmQKOstX5Uv00tqzQPAil/LLmK8UeXe0SjmG
-         Cjfw==
-X-Google-DKIM-Signature: v=1; a=rsa-sha256; c=relaxed/relaxed;
-        d=1e100.net; s=20230601; t=1725541442; x=1726146242;
-        h=to:subject:message-id:date:from:mime-version:x-gm-message-state
-         :from:to:cc:subject:date:message-id:reply-to;
-        bh=6MM6Pl5GNQLdstU+WdNRpoeU1wDZibKScQ1LQdrk3eg=;
-        b=iMG18iXwzfOoSQrn0LHwBxtrYlO1rftVf0uOjTpqxsxnGF2GCLVkWHllEgTP7JYvVv
-         9wIexH3EDZP1Yzg+1t5o6QhhMUahxN0tENE5HPBPN/ssDVfMyIxe71/GDjRrziFa05pO
-         7A/SnVgSEYw1loZE7s6t0jVioZKwH166K+Nv6Vp63euWUNDy5cqlDJxGvIZ7uq7LrKL1
-         1zypW6RO8ErksCd5jeLkX+S0clUKRhFty717ARMExlBTj8COIfdr0dH2J29TmHYut0um
-         znsNqV8lnvPGWUS0PYZQNelXB/pWWn67ReCJPzzyTp1QQXqHR8RE6Db5mwS3b/lns4G+
-         85GA==
-X-Gm-Message-State: AOJu0YyBYMZ3PLz65C9cjQOEP0c3TuvrKm5l13t/nM9BxP4lljzHXgBl
-	RzrJLi93EvdrFsKb9w49o4lIfuueSV3/dlBjumVzHHpax5R5op+nwVDB76v1Lpej45Z4tDkmx02
-	uLiv/t8NwuH8xDsweoaVGPiqU5pIYJw==
-X-Google-Smtp-Source: AGHT+IGqY86xMnFOVbwQtNcCB0TeRXVjm/VBJ8dui1WDsotviQlm04Q/WqfNNFCxtJ09hl5EaFu07qxaL3R1mgULrr0=
-X-Received: by 2002:a05:690c:90a:b0:65f:96e9:42f4 with SMTP id
- 00721157ae682-6db25fad0f0mr54339607b3.15.1725541441967; Thu, 05 Sep 2024
- 06:04:01 -0700 (PDT)
-MIME-Version: 1.0
-From: Sora Suegami <suegamisora@gmail.com>
-Date: Thu, 5 Sep 2024 22:03:50 +0900
-Message-ID: <CAJ7Y6jejEapmxDs+S5tSa_jrS+vO7=HNgGHgLsReHkiHk13g6Q@mail.gmail.com>
-Subject: Set the new signer of 0x0C06688e61C06466E2a5C6fE4E15c359260a33f3 to 0xa0Ee7A142d267C1f36714E4a8F75612F20a79720
-To: emaiwallet.alice@gmail.com
-Content-Type: multipart/alternative; boundary="000000000000b19c7a06215eecc9"
-
---000000000000b19c7a06215eecc9
->>>>>>> 74474cf0
-Content-Type: text/plain; charset="UTF-8"
-
-
-
-<<<<<<< HEAD
---000000000000eee3ee0620bacd2d
-=======
---000000000000b19c7a06215eecc9
->>>>>>> 74474cf0
-Content-Type: text/html; charset="UTF-8"
-
-<div dir="ltr"><br><div dir="ltr" class="gmail_signature" data-smartmail="gmail_signature"></div></div>
-
-<<<<<<< HEAD
---000000000000eee3ee0620bacd2d--
-
-=======
---000000000000b19c7a06215eecc9--
-
->>>>>>> 74474cf0
+Delivered-To: emaiwallet.alice@gmail.com
+Received: by 2002:a05:6f02:726:b0:74:e105:693f with SMTP id 38csp826612rck;
+        Thu, 5 Sep 2024 06:04:03 -0700 (PDT)
+X-Received: by 2002:a05:690c:10d:b0:64b:1eb2:3dd4 with SMTP id 00721157ae682-6db25f8d9d4mr51191717b3.8.1725541442826;
+        Thu, 05 Sep 2024 06:04:02 -0700 (PDT)
+ARC-Seal: i=1; a=rsa-sha256; t=1725541442; cv=none;
+        d=google.com; s=arc-20160816;
+        b=dgN9rb86tcKbl314vh/lV9xEGr3TsVHL1FMhbqdaICkT4bRKhlqrWrhEmErTP0KqQF
+         SFh8tOL3B/Vm3dlYxO0Xu1+KOJIXfv0Bo0aWxLTGvqKVbFx+okXu8mwa+aIf6bv85qtR
+         oWX8VN6KXffW6XvrYDkC3+Aiu18l2HDPeyOjBpTS10kBAppWhD37VSH5F3QPD545XXDT
+         vVmyz1dy5r/h0QapkUymr+FxgyQWAMUdhdVFlTMxH6sb87v4EAwfdjqGluhdnR3VKWeg
+         nqAbg2kRdzdzkyiEwQpGPMJKV133VpS1VaAqOSAdWqXvOUjIjFy1eMzL6GJeP8uvjJk0
+         NZyg==
+ARC-Message-Signature: i=1; a=rsa-sha256; c=relaxed/relaxed; d=google.com; s=arc-20160816;
+        h=to:subject:message-id:date:from:mime-version:dkim-signature;
+        bh=6MM6Pl5GNQLdstU+WdNRpoeU1wDZibKScQ1LQdrk3eg=;
+        fh=mGvgZSvjBMYp45+5ZRabA1Bu+M/iTPP6wzPoGZ2mmaM=;
+        b=ci4fHCOfEpifWZHpYFon66bE8Zg1j3QaglQUNefhyIV9Gvhxf4ITh040xO5fKylMdD
+         /KkJYxgf+LPaIUln8ZiBTenIjSDpmmxReU612Xd5hSdpbAk8IDRkQTmbiSr2cwbKJMuc
+         GBfiu/GVAMhWIT9tN22Fy6wxDKRs9L74dYKLozcSnG71XlvdfTJvHkFo28Nz27hsV6Vo
+         YLDHQ+vxGJS0vkZxgmnPwtDZNf7axqYG6BzE8xQLhp6V7pW9c3sakfXxPV5TPWGu4r5k
+         af0cQbf1S0tcwaztLO1HmGFP12BWTZr8W6+HTBHp1jL5u2nPoFPcloKPrktlH6XDxEec
+         0+MQ==;
+        dara=google.com
+ARC-Authentication-Results: i=1; mx.google.com;
+       dkim=pass header.i=@gmail.com header.s=20230601 header.b=Q5n+i86m;
+       spf=pass (google.com: domain of suegamisora@gmail.com designates 209.85.220.41 as permitted sender) smtp.mailfrom=suegamisora@gmail.com;
+       dmarc=pass (p=NONE sp=QUARANTINE dis=NONE) header.from=gmail.com;
+       dara=pass header.i=@gmail.com
+Return-Path: <suegamisora@gmail.com>
+Received: from mail-sor-f41.google.com (mail-sor-f41.google.com. [209.85.220.41])
+        by mx.google.com with SMTPS id 00721157ae682-6d2cdc3039esor68648397b3.6.2024.09.05.06.04.02
+        for <emaiwallet.alice@gmail.com>
+        (Google Transport Security);
+        Thu, 05 Sep 2024 06:04:02 -0700 (PDT)
+Received-SPF: pass (google.com: domain of suegamisora@gmail.com designates 209.85.220.41 as permitted sender) client-ip=209.85.220.41;
+Authentication-Results: mx.google.com;
+       dkim=pass header.i=@gmail.com header.s=20230601 header.b=Q5n+i86m;
+       spf=pass (google.com: domain of suegamisora@gmail.com designates 209.85.220.41 as permitted sender) smtp.mailfrom=suegamisora@gmail.com;
+       dmarc=pass (p=NONE sp=QUARANTINE dis=NONE) header.from=gmail.com;
+       dara=pass header.i=@gmail.com
+DKIM-Signature: v=1; a=rsa-sha256; c=relaxed/relaxed;
+        d=gmail.com; s=20230601; t=1725541442; x=1726146242; dara=google.com;
+        h=to:subject:message-id:date:from:mime-version:from:to:cc:subject
+         :date:message-id:reply-to;
+        bh=6MM6Pl5GNQLdstU+WdNRpoeU1wDZibKScQ1LQdrk3eg=;
+        b=Q5n+i86mZfOdkMTNlN15YVu0tk49g4URHzjCOmJE4EQT0DR+HyDNBjhInKG+r4VOWk
+         38Phl8iOirJCGFpvMbjm9ltpCN0/9T32a61HFO+c3ghy2VIZAGRfhmmOs23pSjEZ6S/A
+         IeiD2Lulba2/TWY/pHRdIdDqaOfR+6S1p5Xa+jHuJ1dP9BqiRojF/kEQV2eLvSHWbr5V
+         lVjxPG9klVwCjeYiw1HuY4ujhcpKEz/bBZeZE2dUAbr9xmb5bwMyybf3qbuyfDWo6Gkn
+         CD2LkmMwY1fjl89uLi7TIf5p7V/N7fZ0KmQKOstX5Uv00tqzQPAil/LLmK8UeXe0SjmG
+         Cjfw==
+X-Google-DKIM-Signature: v=1; a=rsa-sha256; c=relaxed/relaxed;
+        d=1e100.net; s=20230601; t=1725541442; x=1726146242;
+        h=to:subject:message-id:date:from:mime-version:x-gm-message-state
+         :from:to:cc:subject:date:message-id:reply-to;
+        bh=6MM6Pl5GNQLdstU+WdNRpoeU1wDZibKScQ1LQdrk3eg=;
+        b=iMG18iXwzfOoSQrn0LHwBxtrYlO1rftVf0uOjTpqxsxnGF2GCLVkWHllEgTP7JYvVv
+         9wIexH3EDZP1Yzg+1t5o6QhhMUahxN0tENE5HPBPN/ssDVfMyIxe71/GDjRrziFa05pO
+         7A/SnVgSEYw1loZE7s6t0jVioZKwH166K+Nv6Vp63euWUNDy5cqlDJxGvIZ7uq7LrKL1
+         1zypW6RO8ErksCd5jeLkX+S0clUKRhFty717ARMExlBTj8COIfdr0dH2J29TmHYut0um
+         znsNqV8lnvPGWUS0PYZQNelXB/pWWn67ReCJPzzyTp1QQXqHR8RE6Db5mwS3b/lns4G+
+         85GA==
+X-Gm-Message-State: AOJu0YyBYMZ3PLz65C9cjQOEP0c3TuvrKm5l13t/nM9BxP4lljzHXgBl
+	RzrJLi93EvdrFsKb9w49o4lIfuueSV3/dlBjumVzHHpax5R5op+nwVDB76v1Lpej45Z4tDkmx02
+	uLiv/t8NwuH8xDsweoaVGPiqU5pIYJw==
+X-Google-Smtp-Source: AGHT+IGqY86xMnFOVbwQtNcCB0TeRXVjm/VBJ8dui1WDsotviQlm04Q/WqfNNFCxtJ09hl5EaFu07qxaL3R1mgULrr0=
+X-Received: by 2002:a05:690c:90a:b0:65f:96e9:42f4 with SMTP id
+ 00721157ae682-6db25fad0f0mr54339607b3.15.1725541441967; Thu, 05 Sep 2024
+ 06:04:01 -0700 (PDT)
+MIME-Version: 1.0
+From: Sora Suegami <suegamisora@gmail.com>
+Date: Thu, 5 Sep 2024 22:03:50 +0900
+Message-ID: <CAJ7Y6jejEapmxDs+S5tSa_jrS+vO7=HNgGHgLsReHkiHk13g6Q@mail.gmail.com>
+Subject: Set the new signer of 0x0C06688e61C06466E2a5C6fE4E15c359260a33f3 to 0xa0Ee7A142d267C1f36714E4a8F75612F20a79720
+To: emaiwallet.alice@gmail.com
+Content-Type: multipart/alternative; boundary="000000000000b19c7a06215eecc9"
+
+--000000000000b19c7a06215eecc9
+Content-Type: text/plain; charset="UTF-8"
+
+
+
+--000000000000b19c7a06215eecc9
+Content-Type: text/html; charset="UTF-8"
+
+<div dir="ltr"><br><div dir="ltr" class="gmail_signature" data-smartmail="gmail_signature"></div></div>
+
+--000000000000b19c7a06215eecc9--