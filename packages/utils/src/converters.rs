use std::convert::TryInto;

use anyhow;
use halo2curves::ff::PrimeField;
use itertools::Itertools;
use num_bigint::BigInt;
use poseidon_rs::*;

pub use zk_regex_apis::padding::pad_string;
<<<<<<< HEAD
=======

use crate::circuit::{CIRCOM_BIGINT_K, CIRCOM_BIGINT_N};
>>>>>>> 92c85e62

pub fn hex2field(input_hex: &str) -> anyhow::Result<Fr> {
    if &input_hex[0..2] != "0x" {
        return Err(anyhow::anyhow!(format!(
            "the input string {} must be hex string with 0x prefix",
            &input_hex
        )));
    }
    let mut bytes = match hex::decode(&input_hex[2..]) {
        Ok(bytes) => bytes,
        Err(e) => {
            return Err(anyhow::anyhow!(format!(
                "the input string {} is invalid hex: {}",
                &input_hex, e
            )));
        }
    };
    bytes.reverse();
    if bytes.len() != 32 {
        return Err(anyhow::anyhow!(format!(
            "the input string {} must be 32 bytes but is {} bytes",
            &input_hex,
            bytes.len()
        )));
    }
    let bytes: [u8; 32] = match bytes.try_into() {
        Ok(bytes) => bytes,
        Err(e) => {
            return Err(anyhow::anyhow!(format!(
                "the bytes {:?} is not valid 32 bytes",
                e
            )))
        }
    };
    let field = Fr::from_bytes(&bytes).expect("fail to convert bytes to a field value");
    Ok(field)
}

pub fn field2hex(field: &Fr) -> String {
    format!("{:?}", field)
}

pub fn digits2int(input_digits: &str) -> anyhow::Result<u64> {
    Ok(input_digits.parse()?)
}

pub fn bytes2fields(bytes: &[u8]) -> Vec<Fr> {
    bytes
        .chunks(31)
        .map(|bytes| {
            let mut bytes32 = [0; 32];
            bytes32[0..bytes.len()].clone_from_slice(bytes);
            Fr::from_bytes(&bytes32).expect("fail to convert bytes to a field value")
        })
        .collect_vec()
}

pub fn bytes_chunk_fields(bytes: &[u8], chunk_size: usize, num_chunk_in_field: usize) -> Vec<Fr> {
    let bits = bytes
        .iter()
        .flat_map(|byte| {
            let mut bits = vec![];
            for i in 0..8 {
                bits.push((byte >> i) & 1);
            }
            bits
        })
        .collect_vec();
    let words = bits
        .chunks(chunk_size)
        .map(|bits| {
            let mut word = Fr::zero();
            for (i, bit) in bits.iter().enumerate() {
                if *bit == 1 {
                    word += Fr::from_u128(1u128 << i);
                }
            }
            word
        })
        .collect_vec();
    let fields = words
        .chunks(num_chunk_in_field)
        .map(|words| {
            let mut input = Fr::zero();
            let mut coeff = Fr::one();
            let offset = Fr::from_u128(1u128 << chunk_size);
            for (_, word) in words.iter().enumerate() {
                input += coeff * word;
                coeff *= offset;
            }
            input
        })
        .collect_vec();
    fields
}

/// Converts a 64-bit integer to an array of 8 bytes in big-endian format.
pub fn int64_to_bytes(num: u64) -> Vec<u8> {
    num.to_be_bytes().to_vec()
}

/// Converts an 8-bit integer to a Vec<u8> with a single element.
pub fn int8_to_bytes(num: u8) -> Vec<u8> {
    vec![num]
}

/// Merges two Vec<u8> into a single Vec<u8>.
pub fn merge_u8_arrays(a: Vec<u8>, b: Vec<u8>) -> Vec<u8> {
    [a, b].concat()
}

pub fn uint8_array_to_char_array(bytes: Vec<u8>) -> Vec<String> {
    bytes.iter().map(|&b| b.to_string()).collect()
}

fn big_int_to_chunked_bytes(num: BigInt, bits_per_chunk: usize, num_chunks: usize) -> Vec<String> {
    let mut chunks = Vec::new();
    let mut remainder = num;
    let two = BigInt::from(2);
    let chunk_size = two.pow(bits_per_chunk as u32);

    // Divide the number into chunks and convert each to a decimal string
    for _ in 0..num_chunks {
        let chunk = &remainder % &chunk_size;
        remainder = remainder >> bits_per_chunk;
        // Convert chunk to decimal string
        chunks.push(chunk.to_string());
    }

    chunks
}

pub fn to_circom_bigint_bytes(num: BigInt) -> Vec<String> {
    big_int_to_chunked_bytes(num, CIRCOM_BIGINT_N, CIRCOM_BIGINT_K)
}

pub fn vec_u8_to_bigint(bytes: Vec<u8>) -> BigInt {
    bytes
        .iter()
        .fold(BigInt::from(0), |acc, &b| (acc << 8) | BigInt::from(b))
}<|MERGE_RESOLUTION|>--- conflicted
+++ resolved
@@ -7,11 +7,8 @@
 use poseidon_rs::*;
 
 pub use zk_regex_apis::padding::pad_string;
-<<<<<<< HEAD
-=======
 
 use crate::circuit::{CIRCOM_BIGINT_K, CIRCOM_BIGINT_N};
->>>>>>> 92c85e62
 
 pub fn hex2field(input_hex: &str) -> anyhow::Result<Fr> {
     if &input_hex[0..2] != "0x" {
