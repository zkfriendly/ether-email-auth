--- conflicted
+++ resolved
@@ -2,13 +2,6 @@
 pub mod converters;
 pub mod cryptos;
 pub mod parse_email;
-<<<<<<< HEAD
-use converters::*;
-use cryptos::*;
-pub use poseidon_rs::*;
-pub use zk_regex_apis::extract_substrs::*;
-pub use zk_regex_apis::padding::*;
-=======
 pub mod regex;
 pub mod statics;
 pub use circuit::*;
@@ -62,5 +55,4 @@
     )?;
     cx.export_function("extractRandFromSignature", extract_rand_from_signature_node)?;
     Ok(())
-}
->>>>>>> 4e82706f
+}