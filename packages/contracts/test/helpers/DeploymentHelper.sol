// SPDX-License-Identifier: MIT
pragma solidity ^0.8.12;

import "forge-std/Test.sol";
import "forge-std/console.sol";

import "@openzeppelin/contracts/utils/cryptography/ECDSA.sol";
import "../../src/EmailAuth.sol";
import "../../src/utils/Verifier.sol";
import "../../src/utils/ECDSAOwnedDKIMRegistry.sol";
import "./SimpleWallet.sol";
import "./RecoveryModule.sol";
import {MessageHashUtils} from "@openzeppelin/contracts/utils/cryptography/MessageHashUtils.sol";

import {ERC1967Proxy} from "@openzeppelin/contracts/proxy/ERC1967/ERC1967Proxy.sol";

contract DeploymentHelper is Test {
    using ECDSA for *;

    EmailAuth emailAuth;
    Verifier verifier;
    ECDSAOwnedDKIMRegistry dkim;
    RecoveryModule recoveryModule;
    SimpleWallet simpleWallet;

    address deployer = vm.addr(1);
    address receiver = vm.addr(2);
<<<<<<< HEAD
    address guardian = address(0xF31307A599929f650748EE17BCE535C7671b8Ac9);
=======
    address guardian;
>>>>>>> b8b16862
    address newSigner = vm.addr(4);
    address someRelayer = vm.addr(5);

    bytes32 accountSalt;
    uint templateId;
    string[] subjectTemplate;
    string[] newSubjectTemplate;
    bytes mockProof = abi.encodePacked(bytes1(0x01));

    string selector = "12345";
    string domainName = "gmail.com";
    bytes32 publicKeyHash =
        0x0ea9c777dc7110e5a9e89b13f0cfc540e3845ba120b2b6dc24024d61488d4788;
    bytes32 emailNullifier =
        0x00a83fce3d4b1c9ef0f600644c1ecc6c8115b57b1596e0e3295e2c5105fbfd8a;

    function setUp() public virtual {
        // For zkSync computeEmailAuthAddress uses L2ContractHelper.computeCreate2Address
        // The gardian address should be different from other EVM chains
        if(block.chainid == 300) {
            guardian = address(0x4110796d50E5a4f51E626B00c38af39d236Ec8b9);
        } else {
            guardian = address(0xA519C9A6D14041b4d7c7624Db1fbbd4D9e26490C);
        }

        vm.startPrank(deployer);
        address signer = deployer;

        // Create DKIM registry
        dkim = new ECDSAOwnedDKIMRegistry(signer);
        string memory signedMsg = dkim.computeSignedMsg(
            dkim.SET_PREFIX(),
            selector,
            domainName,
            publicKeyHash
        );
        bytes32 digest = MessageHashUtils.toEthSignedMessageHash(
            bytes(signedMsg)
        );
        (uint8 v, bytes32 r, bytes32 s) = vm.sign(1, digest);
        bytes memory signature = abi.encodePacked(r, s, v);
        dkim.setDKIMPublicKeyHash(
            selector,
            domainName,
            publicKeyHash,
            signature
        );

        // Create Verifier
        verifier = new Verifier();
        accountSalt = 0x2c3abbf3d1171bfefee99c13bf9c47f1e8447576afd89096652a34f27b297971;

        // Create EmailAuth
        EmailAuth emailAuthImpl = new EmailAuth();
        emailAuth = emailAuthImpl;

        uint templateIdx = 0;
        templateId = uint256(keccak256(abi.encodePacked("TEST", templateIdx)));
        subjectTemplate = ["Send", "{decimals}", "ETH", "to", "{ethAddr}"];
        newSubjectTemplate = ["Send", "{decimals}", "USDC", "to", "{ethAddr}"];

        // Create RecoveryModule as EmailAccountRecovery implementation
        RecoveryModule recoveryModuleImpl = new RecoveryModule();
        ERC1967Proxy recoveryModuleProxy = new ERC1967Proxy(
            address(recoveryModuleImpl),
            abi.encodeCall(
                recoveryModuleImpl.initialize,
                (
                    signer,
                    address(verifier),
                    address(dkim),
                    address(emailAuthImpl)
                )
            )
        );
        recoveryModule = RecoveryModule(payable(address(recoveryModuleProxy)));

        // Create SimpleWallet
        SimpleWallet simpleWalletImpl = new SimpleWallet();
        ERC1967Proxy simpleWalletProxy = new ERC1967Proxy(
            address(simpleWalletImpl),
            abi.encodeCall(
                simpleWalletImpl.initialize,
                (signer, address(recoveryModule))
            )
        );
        simpleWallet = SimpleWallet(payable(address(simpleWalletProxy)));
        vm.deal(address(simpleWallet), 1 ether);
        vm.stopPrank();
    }
}<|MERGE_RESOLUTION|>--- conflicted
+++ resolved
@@ -25,11 +25,7 @@
 
     address deployer = vm.addr(1);
     address receiver = vm.addr(2);
-<<<<<<< HEAD
-    address guardian = address(0xF31307A599929f650748EE17BCE535C7671b8Ac9);
-=======
     address guardian;
->>>>>>> b8b16862
     address newSigner = vm.addr(4);
     address someRelayer = vm.addr(5);
 
@@ -49,10 +45,10 @@
     function setUp() public virtual {
         // For zkSync computeEmailAuthAddress uses L2ContractHelper.computeCreate2Address
         // The gardian address should be different from other EVM chains
-        if(block.chainid == 300) {
+        if (block.chainid == 300) {
             guardian = address(0x4110796d50E5a4f51E626B00c38af39d236Ec8b9);
         } else {
-            guardian = address(0xA519C9A6D14041b4d7c7624Db1fbbd4D9e26490C);
+            guardian = address(0xa0cD5E8f1663E9218e3Adb2544377e2f663c2999);
         }
 
         vm.startPrank(deployer);
