use std::sync::Arc;

use axum::{
    extract::State,
    http::{request, StatusCode},
    response::IntoResponse,
    Json,
};
use regex::Regex;
use relayer_utils::{field_to_hex, ParsedEmail, LOG};
use serde_json::{json, Value};
use slog::{error, info, trace};
use uuid::Uuid;

use crate::{
    command::parse_command_template,
    constants::REQUEST_ID_REGEX,
    mail::{handle_email, handle_email_event, EmailEvent},
    model::{create_request, get_request, update_request, RequestStatus},
    schema::EmailTxAuthSchema,
    RelayerState,
};

/// Checks the health of the service and returns a JSON response.
///
/// This asynchronous handler function is used to verify that the service is running successfully.
///
/// # Returns
///
/// A JSON response with a status message indicating the service is operational.
pub async fn health_checker_handler() -> impl IntoResponse {
    // A constant message to be included in the response
    const MESSAGE: &str = "Hello from ZK Email!";

    // Create a JSON response with a success status and the message
    let json_response = serde_json::json!({
        "status": "success",
        "message": MESSAGE
    });

    // Return the JSON response
    Json(json_response)
}

/// Submits email transaction authentication requests.
///
/// This asynchronous handler function processes the incoming request, creates a new request ID,
/// parses the command, and handles the email event. It returns a JSON response indicating the
/// success or failure of the operation.
///
/// # Arguments
///
/// * `relayer_state` - The state of the relayer, encapsulated in an `Arc` for thread-safe access.
/// * `body` - The JSON body of the request, deserialized into an `EmailTxAuthSchema`.
///
/// # Returns
///
/// A `Result` containing:
/// - `Ok`: A JSON response with a success status, message, and request ID.
/// - `Err`: A tuple with a `StatusCode` and a JSON error message if an error occurs.
pub async fn submit_handler(
    State(relayer_state): State<Arc<RelayerState>>,
    Json(body): Json<EmailTxAuthSchema>,
) -> Result<impl IntoResponse, (StatusCode, Json<Value>)> {
    // Log the received payload
    info!(LOG, "Payload: {:?}", body);

    // Create a new request in the database and obtain a UUID
    let uuid = create_request(&relayer_state.db, &body)
        .await
        .map_err(|e| {
            (
                axum::http::StatusCode::INTERNAL_SERVER_ERROR,
                axum::Json(json!({"error": e.to_string()})),
            )
        })?;

    // Log the created request ID
    info!(LOG, "Request ID created: {}", uuid);

    // Parse the command template with the provided parameters
    let command = parse_command_template(&body.command_template, body.command_params);

    // Log the parsed command
    info!(LOG, "Command: {:?}", command);

    // Determine the account code if it exists in the email
    let account_code = if body.code_exists_in_email {
        let hex_code = field_to_hex(&body.account_code.clone().0);
        Some(hex_code.trim_start_matches("0x").to_string())
    } else {
        None
    };

    // Handle the email event by sending a command email
    handle_email_event(
        EmailEvent::Command {
            request_id: uuid,
            email_address: body.email_address.clone(),
            command,
            account_code,
            subject: format!("[Reply Needed] {}", body.subject.clone()),
            body: body.body.clone(),
        },
        (*relayer_state).clone(),
    )
    .await
    .map_err(|e| {
        // Convert the error to the desired type
        (
            reqwest::StatusCode::INTERNAL_SERVER_ERROR,
            axum::Json(json!({"error": e.to_string()})),
        )
    })?;

    // Create a JSON response indicating success
    let response = json!({
        "status": "success",
        "message": "email sent",
        "id": uuid
    });

    // Return the success response
    return Ok((StatusCode::OK, Json(response)));
}

/// Handles the reception of an email and processes it accordingly.
///
/// This asynchronous handler function extracts the request ID from the email body, updates the request status,
/// parses the email, and sends an acknowledgment. It processes the email and handles any resulting events.
///
/// # Arguments
///
/// * `relayer_state` - The state of the relayer, encapsulated in an `Arc` for thread-safe access.
/// * `body` - The raw email body as a `String`.
///
/// # Returns
///
/// A `Result` containing:
/// - `Ok`: A JSON response with a success status and message.
/// - `Err`: A tuple with a `StatusCode` and a JSON error message if an error occurs.
pub async fn receive_email_handler(
    State(relayer_state): State<Arc<RelayerState>>,
    body: String,
) -> Result<impl IntoResponse, (StatusCode, Json<Value>)> {
    // Define the regex pattern for UUID
    let uuid_regex = Regex::new(REQUEST_ID_REGEX).unwrap();

    // Attempt to find a UUID in the body
    let captures = uuid_regex.captures(&body);

    let request_id = captures
        .and_then(|caps| caps.get(2).map(|m| m.as_str()))
        .ok_or_else(|| {
            (
                reqwest::StatusCode::BAD_REQUEST,
                axum::Json(json!({"error": "Request ID is None"})),
            )
        })
        .and_then(|id| {
            id.parse::<Uuid>().map_err(|_| {
                (
                    reqwest::StatusCode::BAD_REQUEST,
                    axum::Json(json!({"error": "Failed to parse request ID"})),
                )
            })
        })?;

    info!(LOG, "Request ID received: {}", request_id);

    // Update the request status in the database
    update_request(
        &relayer_state.db,
        request_id,
        RequestStatus::EmailResponseReceived,
    )
    .await
    .map_err(|e| {
        // Convert the error to the expected type
        (
            reqwest::StatusCode::INTERNAL_SERVER_ERROR,
            axum::Json(json!({"error": e.to_string()})),
        )
    })?;

    // Log the received body
    info!(LOG, "Received email body: {:?}", body);

    // Parse the email from the raw body
    let parsed_email = ParsedEmail::new_from_raw_email(&body).await.map_err(|e| {
        // Convert the error to the expected type
        (
            reqwest::StatusCode::INTERNAL_SERVER_ERROR,
            axum::Json(json!({"error": e.to_string()})),
        )
    })?;

    // Extract the sender's address
    let from_addr = match parsed_email.get_from_addr() {
        Ok(addr) => addr,
        Err(e) => {
            return Err((
                reqwest::StatusCode::INTERNAL_SERVER_ERROR,
                axum::Json(json!({"error": e.to_string()})),
            ))
        }
    };

    // Extract the original subject of the email
    let original_subject = match parsed_email.get_subject_all() {
        Ok(subject) => subject,
        Err(e) => {
            return Err((
                reqwest::StatusCode::INTERNAL_SERVER_ERROR,
                axum::Json(json!({"error": e.to_string()})),
            ))
        }
    };

    // Send acknowledgment email
    match handle_email_event(
        EmailEvent::Ack {
            email_addr: from_addr.clone(),
            command: parsed_email.get_command(false).unwrap_or_default(),
            original_message_id: parsed_email.get_message_id().ok(),
            original_subject,
        },
        (*relayer_state).clone(),
    )
    .await
    {
        Ok(_) => {
            trace!(LOG, "Ack email event sent");
        }
        Err(e) => {
            error!(LOG, "Error handling email event: {:?}", e);
        }
    }

    // Retrieve the request from the database
    let request = get_request(&relayer_state.db, request_id)
        .await
        .map_err(|e| {
            // Convert the error to the expected type
            (
                reqwest::StatusCode::INTERNAL_SERVER_ERROR,
                axum::Json(json!({"error": e.to_string()})),
            )
        })?;

    // Process the email
    match handle_email(body, request, (*relayer_state).clone()).await {
        Ok(event) => match handle_email_event(event, (*relayer_state).clone()).await {
            Ok(_) => {}
            Err(e) => {
                error!(LOG, "Error handling email event: {:?}", e);
            }
        },
        Err(e) => {
            error!(LOG, "Error handling email: {:?}", e);
            let original_subject = parsed_email
                .get_subject_all()
                .unwrap_or("Unknown Error".to_string());
            match handle_email_event(
                EmailEvent::Error {
                    email_addr: from_addr,
                    error: e.to_string(),
                    original_subject,
                    original_message_id: parsed_email.get_message_id().ok(),
                },
                (*relayer_state).clone(),
            )
            .await
            {
                Ok(_) => {}
                Err(e) => {
                    error!(LOG, "Error handling email event: {:?}", e);
                }
            }
        }
    }

    // Create a JSON response indicating success
    let response = json!({
        "status": "success",
        "message": "email received",
    });

    Ok((StatusCode::OK, Json(response)))
}

/// Retrieves the status of a specific request based on its ID.
///
/// This asynchronous handler function extracts the request ID from the URI, retrieves the request
/// from the database, and returns its status in a JSON response.
///
/// # Arguments
///
/// * `relayer_state` - The state of the relayer, encapsulated in an `Arc` for thread-safe access.
/// * `request` - The parts of the HTTP request, used to extract the request ID from the URI.
///
/// # Returns
///
/// A `Result` containing:
/// - `Ok`: A JSON response with the request status and details.
/// - `Err`: A tuple with a `StatusCode` and a JSON error message if an error occurs.
pub async fn get_status_handler(
    State(relayer_state): State<Arc<RelayerState>>,
    request: request::Parts,
) -> Result<impl IntoResponse, (StatusCode, Json<Value>)> {
    // Extract the request ID from the URI path
    let request_id = request
        .uri
        .path()
        .trim_start_matches("/api/status/")
        .parse::<Uuid>()
        .map_err(|_| {
            (
                reqwest::StatusCode::BAD_REQUEST,
                axum::Json(json!({"error": "Failed to parse request ID"})),
            )
        })?;

    // Retrieve the request from the database using the request ID
    let request = get_request(&relayer_state.db, request_id)
        .await
        .map_err(|e| {
            (
                reqwest::StatusCode::INTERNAL_SERVER_ERROR,
                axum::Json(json!({"error": e.to_string()})),
            )
        })?;

<<<<<<< HEAD
    // Create a JSON response with the request status
=======
    let email_auth_msg = sqlx::query!(
        "SELECT response FROM email_auth_messages WHERE request_id = $1",
        request_id.to_string()
    )
    .fetch_optional(&relayer_state.db)
    .await
    .map_err(|e| {
        (
            reqwest::StatusCode::INTERNAL_SERVER_ERROR,
            axum::Json(json!({"error": e.to_string()})),
        )
    })?;
>>>>>>> d47a1088
    let response = json!({
        "message": "request status",
        "request": request,
        "response": email_auth_msg.map(|msg| msg.response),
    });

    // Return the success response
    Ok((StatusCode::OK, Json(response)))
}<|MERGE_RESOLUTION|>--- conflicted
+++ resolved
@@ -331,9 +331,6 @@
             )
         })?;
 
-<<<<<<< HEAD
-    // Create a JSON response with the request status
-=======
     let email_auth_msg = sqlx::query!(
         "SELECT response FROM email_auth_messages WHERE request_id = $1",
         request_id.to_string()
@@ -346,7 +343,6 @@
             axum::Json(json!({"error": e.to_string()})),
         )
     })?;
->>>>>>> d47a1088
     let response = json!({
         "message": "request status",
         "request": request,
