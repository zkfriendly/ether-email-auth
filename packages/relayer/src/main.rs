--- conflicted
+++ resolved
@@ -1,9 +1,5 @@
 use anyhow::Result;
 use relayer::*;
-<<<<<<< HEAD
-use std::env;
-=======
->>>>>>> 82641ee6
 
 #[tokio::main]
 async fn main() -> Result<()> {
