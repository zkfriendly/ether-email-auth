use ethers::contract::Abigen;

fn main() {
    Abigen::new(
        "EmailAuth",
        "../contracts/artifacts/EmailAuth.sol/EmailAuth.json",
    )
    .unwrap()
    .generate()
    .unwrap()
    .write_to_file("./src/abis/email_auth.rs")
    .unwrap();
<<<<<<< HEAD

=======
>>>>>>> 984b5919
    // Abigen::new(
    //     "ECDSAOwnedDKIMRegistry",
    //     "../contracts/artifacts/ECDSAOwnedDKIMRegistry.sol/ECDSAOwnedDKIMRegistry.json",
    // )
    // .unwrap()
    // .generate()
    // .unwrap()
    // .write_to_file("./src/abis/ecdsa_owned_dkim_registry.rs")
    // .unwrap();
<<<<<<< HEAD

    Abigen::new(
        "UserOverridableDKIMRegistry",
        "../contracts/artifacts/UserOverrideableDKIMRegistry.sol/UserOverrideableDKIMRegistry.json",
=======
    Abigen::new(
        "UserOverridableDKIMRegistry",
        "../contracts/artifacts/UserOverrideableDKIMRegistry.sol/UserOverrideableDKIMRegistry.json",
    )
    .unwrap()
    .generate()
    .unwrap()
    .write_to_file("./src/abis/user_overridable_dkim_registry.rs")
    .unwrap();
    Abigen::new(
        "EmailAccountRecovery",
        "../contracts/artifacts/EmailAccountRecovery.sol/EmailAccountRecovery.json",
>>>>>>> 984b5919
    )
    .unwrap()
    .generate()
    .unwrap()
    .write_to_file("./src/abis/user_overridable_dkim_registry.rs")
    .unwrap();
}<|MERGE_RESOLUTION|>--- conflicted
+++ resolved
@@ -10,10 +10,6 @@
     .unwrap()
     .write_to_file("./src/abis/email_auth.rs")
     .unwrap();
-<<<<<<< HEAD
-
-=======
->>>>>>> 984b5919
     // Abigen::new(
     //     "ECDSAOwnedDKIMRegistry",
     //     "../contracts/artifacts/ECDSAOwnedDKIMRegistry.sol/ECDSAOwnedDKIMRegistry.json",
@@ -23,12 +19,6 @@
     // .unwrap()
     // .write_to_file("./src/abis/ecdsa_owned_dkim_registry.rs")
     // .unwrap();
-<<<<<<< HEAD
-
-    Abigen::new(
-        "UserOverridableDKIMRegistry",
-        "../contracts/artifacts/UserOverrideableDKIMRegistry.sol/UserOverrideableDKIMRegistry.json",
-=======
     Abigen::new(
         "UserOverridableDKIMRegistry",
         "../contracts/artifacts/UserOverrideableDKIMRegistry.sol/UserOverrideableDKIMRegistry.json",
@@ -38,14 +28,4 @@
     .unwrap()
     .write_to_file("./src/abis/user_overridable_dkim_registry.rs")
     .unwrap();
-    Abigen::new(
-        "EmailAccountRecovery",
-        "../contracts/artifacts/EmailAccountRecovery.sol/EmailAccountRecovery.json",
->>>>>>> 984b5919
-    )
-    .unwrap()
-    .generate()
-    .unwrap()
-    .write_to_file("./src/abis/user_overridable_dkim_registry.rs")
-    .unwrap();
 }