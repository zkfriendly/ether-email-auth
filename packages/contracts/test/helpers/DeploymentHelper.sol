// SPDX-License-Identifier: MIT
pragma solidity ^0.8.12;

import "forge-std/Test.sol";
import "forge-std/console.sol";

import "@openzeppelin/contracts/utils/cryptography/ECDSA.sol";
<<<<<<< HEAD
import "../../src/EmailAuth.sol";
import "../../src/utils/Verifier.sol";
import "../../src/utils/Groth16Verifier.sol";
import "../../src/utils/ECDSAOwnedDKIMRegistry.sol";
// import "../../src/utils/ForwardDKIMRegistry.sol";
=======
import {EmailAuth, EmailAuthMsg} from "../../src/EmailAuth.sol";
import {Verifier, EmailProof} from "../../src/utils/Verifier.sol";
import {ECDSAOwnedDKIMRegistry} from "../../src/utils/ECDSAOwnedDKIMRegistry.sol";
>>>>>>> 38d9a4b9
import {UserOverrideableDKIMRegistry} from "@zk-email/contracts/UserOverrideableDKIMRegistry.sol";
import {SimpleWallet} from "./SimpleWallet.sol";
import {RecoveryController, EmailAccountRecovery} from "./RecoveryController.sol";
import {MessageHashUtils} from "@openzeppelin/contracts/utils/cryptography/MessageHashUtils.sol";
import {ERC1967Proxy} from "@openzeppelin/contracts/proxy/ERC1967/ERC1967Proxy.sol";

// // FOR_ZKSYNC:START
// import {ZKSyncCreate2Factory} from "../../src/utils/ZKSyncCreate2Factory.sol";
// import "../../src/utils/ForwardDKIMRegistry.sol";
// import {RecoveryControllerZKSync, EmailAccountRecoveryZKSync} from "./RecoveryControllerZKSync.sol";
// // FOR_ZKSYNC:END

contract DeploymentHelper is Test {
    using ECDSA for *;

    EmailAuth emailAuth;
    Verifier verifier;
    ECDSAOwnedDKIMRegistry dkim;
    UserOverrideableDKIMRegistry overrideableDkim;
    RecoveryController recoveryController;
    SimpleWallet simpleWalletImpl;
    SimpleWallet simpleWallet;

    // // FOR_ZKSYNC:START
    // RecoveryControllerZKSync recoveryControllerZKSync;
    // // FOR_ZKSYNC:END

    address deployer = vm.addr(1);
    address receiver = vm.addr(2);
    address guardian;
    address newSigner = vm.addr(4);
    address someRelayer = vm.addr(5);

    bytes32 accountSalt;
    uint templateId;
    string[] commandTemplate;
    string[] newCommandTemplate;
    bytes mockProof = abi.encodePacked(bytes1(0x01));

    string selector = "12345";
    string domainName = "gmail.com";
    bytes32 publicKeyHash =
        0x0ea9c777dc7110e5a9e89b13f0cfc540e3845ba120b2b6dc24024d61488d4788;
    bytes32 emailNullifier =
        0x00a83fce3d4b1c9ef0f600644c1ecc6c8115b57b1596e0e3295e2c5105fbfd8a;

    function setUp() public virtual {
        vm.startPrank(deployer);
        address signer = deployer;

        // Create DKIM registry
        {
            ECDSAOwnedDKIMRegistry ecdsaDkimImpl = new ECDSAOwnedDKIMRegistry();
            ERC1967Proxy ecdsaDkimProxy = new ERC1967Proxy(
                address(ecdsaDkimImpl),
                abi.encodeCall(ecdsaDkimImpl.initialize, (deployer, signer))
            );
            dkim = ECDSAOwnedDKIMRegistry(address(ecdsaDkimProxy));
        }
        string memory signedMsg = dkim.computeSignedMsg(
            dkim.SET_PREFIX(),
            selector,
            domainName,
            publicKeyHash
        );
        bytes32 digest = MessageHashUtils.toEthSignedMessageHash(
            bytes(signedMsg)
        );
        (uint8 v, bytes32 r, bytes32 s) = vm.sign(1, digest);
        bytes memory signature = abi.encodePacked(r, s, v);
        dkim.setDKIMPublicKeyHash(
            selector,
            domainName,
            publicKeyHash,
            signature
        );

        // Create userOverrideable dkim registry
        overrideableDkim = new UserOverrideableDKIMRegistry(deployer, deployer);
        overrideableDkim.setDKIMPublicKeyHash(
            domainName,
            publicKeyHash,
            deployer,
            new bytes(0)
        );

        // Create Verifier
        {
            Verifier verifierImpl = new Verifier();
            console.log(
                "Verifier implementation deployed at: %s",
                address(verifierImpl)
            );
            Groth16Verifier groth16Verifier = new Groth16Verifier();
            ERC1967Proxy verifierProxy = new ERC1967Proxy(
                address(verifierImpl),
                abi.encodeCall(
                    verifierImpl.initialize,
                    (msg.sender, address(groth16Verifier))
                )
            );
            verifier = Verifier(address(verifierProxy));
        }
        accountSalt = 0x2c3abbf3d1171bfefee99c13bf9c47f1e8447576afd89096652a34f27b297971;

        // Create EmailAuth implementation
        EmailAuth emailAuthImpl = new EmailAuth();
        emailAuth = emailAuthImpl;

        uint templateIdx = 0;
        templateId = uint256(keccak256(abi.encodePacked("TEST", templateIdx)));
        commandTemplate = ["Send", "{decimals}", "ETH", "to", "{ethAddr}"];
        newCommandTemplate = ["Send", "{decimals}", "USDC", "to", "{ethAddr}"];

        // Create RecoveryController as EmailAccountRecovery implementation
        RecoveryController recoveryControllerImpl = new RecoveryController();
        ERC1967Proxy recoveryControllerProxy = new ERC1967Proxy(
            address(recoveryControllerImpl),
            abi.encodeCall(
                recoveryControllerImpl.initialize,
                (
                    signer,
                    address(verifier),
                    address(dkim),
                    address(emailAuthImpl)
                )
            )
        );
        recoveryController = RecoveryController(
            payable(address(recoveryControllerProxy))
        );


        // Create SimpleWallet
        simpleWalletImpl = new SimpleWallet();
        address recoveryControllerAddress = address(recoveryController);

        // // FOR_ZKSYNC:START
        // // Create zkSync Factory implementation
        // if (isZkSync()) {
        //     ZKSyncCreate2Factory factoryImpl = new ZKSyncCreate2Factory();
        //     // Create RecoveryControllerZKSync as EmailAccountRecovery implementation
        //     RecoveryControllerZKSync recoveryControllerZKSyncImpl = new RecoveryControllerZKSync();
        //     ERC1967Proxy recoveryControllerZKSyncProxy = new ERC1967Proxy(
        //         address(recoveryControllerZKSyncImpl),
        //         abi.encodeCall(
        //             recoveryControllerZKSyncImpl.initialize,
        //             (
        //                 signer,
        //                 address(verifier),
        //                 address(dkim),
        //                 address(emailAuthImpl),
        //                 address(factoryImpl)
        //             )
        //         )
        //     );
        //     recoveryControllerZKSync = RecoveryControllerZKSync(
        //         payable(address(recoveryControllerZKSyncProxy))
        //     );
        //     recoveryControllerAddress = address(recoveryControllerZKSync);
        // }
        // // FOR_ZKSYNC:END

        ERC1967Proxy simpleWalletProxy = new ERC1967Proxy(
            address(simpleWalletImpl),
            abi.encodeCall(
                simpleWalletImpl.initialize,
                (signer, recoveryControllerAddress)
            )
        );
        simpleWallet = SimpleWallet(payable(address(simpleWalletProxy)));
        vm.deal(address(simpleWallet), 1 ether);

        // Set guardian address
        guardian = EmailAccountRecovery(address(recoveryController))
            .computeEmailAuthAddress(address(simpleWallet), accountSalt);
        // // FOR_ZKSYNC:START
        // if (isZkSync()) {
        //     guardian = EmailAccountRecoveryZKSync(address(recoveryControllerZKSync))
        //         .computeEmailAuthAddress(address(simpleWallet), accountSalt);
        // }
        // // FOR_ZKSYNC:END

        vm.stopPrank();
    }

    function isZkSync() public view returns (bool) {
        return block.chainid == 324 || block.chainid == 300;
    }

    function skipIfZkSync() public {
        if (isZkSync()) {
            vm.skip(true);
        } else {
            vm.skip(false);
        }
    }

    function skipIfNotZkSync() public {
        if (!isZkSync()) {
            vm.skip(true);
        } else {
            vm.skip(false);
        }
    }
}<|MERGE_RESOLUTION|>--- conflicted
+++ resolved
@@ -5,17 +5,10 @@
 import "forge-std/console.sol";
 
 import "@openzeppelin/contracts/utils/cryptography/ECDSA.sol";
-<<<<<<< HEAD
-import "../../src/EmailAuth.sol";
-import "../../src/utils/Verifier.sol";
-import "../../src/utils/Groth16Verifier.sol";
-import "../../src/utils/ECDSAOwnedDKIMRegistry.sol";
-// import "../../src/utils/ForwardDKIMRegistry.sol";
-=======
 import {EmailAuth, EmailAuthMsg} from "../../src/EmailAuth.sol";
 import {Verifier, EmailProof} from "../../src/utils/Verifier.sol";
+import {Groth16Verifier} from "../../src/utils/Groth16Verifier.sol";
 import {ECDSAOwnedDKIMRegistry} from "../../src/utils/ECDSAOwnedDKIMRegistry.sol";
->>>>>>> 38d9a4b9
 import {UserOverrideableDKIMRegistry} from "@zk-email/contracts/UserOverrideableDKIMRegistry.sol";
 import {SimpleWallet} from "./SimpleWallet.sol";
 import {RecoveryController, EmailAccountRecovery} from "./RecoveryController.sol";
@@ -147,7 +140,6 @@
         recoveryController = RecoveryController(
             payable(address(recoveryControllerProxy))
         );
-
 
         // Create SimpleWallet
         simpleWalletImpl = new SimpleWallet();
